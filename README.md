<<<<<<< HEAD
Liquid Galaxy ROS Nodes
=======================

A ROS software stack for running Liquid Galaxy applications.

### Packages

Each package should have it's own README, so check them out if you need more
information.

Quick Start
-----------

Let's assume that you are using Ubuntu 14.04 and have Google Earth client, `ros-indigo-ros-base`, installed, and your `rosdep` updated.

* <https://dl.google.com/earth/client/current/google-earth-stable_current_i386.deb>
* <http://wiki.ros.org/indigo/Installation/Ubuntu>

Also, you'll need to patch Earth for the homedir fix as described in the lg\_earth README, otherwise its configuration will be unmanaged.

Additionally, you'll need to set up permissions for the special `/dev/uinput` file for the SpaceNav emulator to work. To make it persistent, write this udev rule to `/etc/udev/rules.d/42-uinput.rules`:

    SUBSYSTEM=="misc", KERNEL=="uinput", GROUP="plugdev", MODE:="0660"

This will fix uinput permissions at boot. You can also manually set permissions for the current session.

    $ sudo chown root:plugdev /dev/uinput ; sudo chmod 0660 /dev/uinput

Now then.

First, clone the repo (you can replace ~/src if you want).

    $ cd ~/src
    $ git clone git@github.com:EndPointCorp/lg_ros_nodes.git

Then run the init script.

    $ cd ~/src/lg_ros_nodes/
    $ ./scripts/init_workspace

It will warn you that appctl isn't there, and since the ros nodes depend on that, you should include it

Note: as of 2015-09-29 we are currently in the process of open sourcing appctl,
so this clone command may not work right away.

    $ cd ~/src
    $ git clone git://github.com/EndPointCorp/appctl.git

Then re-run the init script with arguments to direct the script to those new repos

    $ cd ~/src/lg_ros_nodes
    $ ./scripts/init_workspace --appctl ~/src/portal-ros/catkin/src/appctl
=======
# Liquid Galaxy

![liquidgalaxy](liquidgalaxy.jpg "lg image")

This repo contains ROS software for running Liquid Galaxy applications.

It allows for displaying engaging content in an immersive environment.
Currently it supports:
- [Google Earth](https://earth.google.com/) with KML support
- [Streetview](https://www.google.com/maps/streetview/)
- [mplayer](https://www.mplayerhq.hu/)
- [Chrome](https://www.google.com/chrome)
and...
- every asset that is supported by above apps

# General requirements

NOTE: all requirements specific to ros_nodes are in their respective
README.md files

- [Ubuntu 14.04 LTS](http://releases.ubuntu.com/14.04/)
- [ros-indigo](http://wiki.ros.org/indigo)
- [awesome window manager](http://awesome.naquadah.org/) on the top of
  [Xorg](https://wiki.archlinux.org/index.php/Xorg) for automatic window positioning
- only Nvidia hardware was tested but it should be running with whatever
  decent accelerated graphics card
- possibility to modify [udev
  configuration](https://en.wikipedia.org/wiki/Udev)
- [spacenavigator](http://www.3dconnexion.com/products/spacemouse/spacenavigator.html)
- industry standard touchscreen like [elo
  touch 2201L](http://www.elotouch.com/products/lcds/2201L/) is also a good input device
- it's also good to manage your stack with [chef](https://www.chef.io/chef/)

## Making it running

First, clone the repos (you can replace ~/src if you want).

```bash
$ cd ~/src
$ git clone git@github.com:EndPointCorp/lg_ros_nodes.git
$ git clone git@github.com:EndPointCorp/appctl.git
```

Then run the init script.

```bash
$ cd ~/src/lg_ros_nodes/
$ ./scripts/init_workspace
```

Then re-run the init script with arguments to direct the script to those new repos

```bash
$ cd ~/src/lg_ros_nodes
$ ./scripts/init_workspace --appctl ~/src/appctl
```
>>>>>>> 5ac92d38

Install system dependencies with `rosdep`.

```bash
$ cd ~/src/lg_ros_nodes/catkin
$ rosdep install --from-paths src --ignore-src --rosdistro indigo -y
```

Build the project.

```
$ cd ~/src/lg_ros_nodes/catkin
$ catkin_make
```

Run Google Earth, Streetview and Panoviewer sample .launch file:

```bash
roslaunch --screen lg_common/launch/dev.launch
```

NOTE: As new ros nodes are added to this git repo, re-run `./scripts/init_workspace` and the `rosdep install` command.

## Development

LINT is configured, run `pep8` in the root of this repo to check Python
and use `catkin_lint` to check for errors in `package.xml` and
`CMakeLists.txt`.

## Making new release

- To make new release you need to:

```shell
$ catkin_generate_changelog
```

- Then edit all your `.rst` changelogs - remove unwanted or bogus messages
and make them look pretty. Use `catkin_generate_changelog --all` to
create `CHANGELOG.rst` for a new package.

- Once that's done, prepare release:

```shell
$ catkin_prepare_release
<<<<<<< HEAD
```

- building the release:

The [Pack Debs](./pack-debs) script will build debian packages in the
`catkin/debs` directory. A metapackage is built as `ros-indigo-liquidgalaxy`
which lists all other packages as its dependencies.

Documentation for these tools: <http://wiki.ros.org/bloom/Tutorials/ReleaseCatkinPackage> (we are not using bloom yet, only steps 1 and 2).
=======
```
>>>>>>> 5ac92d38
<|MERGE_RESOLUTION|>--- conflicted
+++ resolved
@@ -1,57 +1,3 @@
-<<<<<<< HEAD
-Liquid Galaxy ROS Nodes
-=======================
-
-A ROS software stack for running Liquid Galaxy applications.
-
-### Packages
-
-Each package should have it's own README, so check them out if you need more
-information.
-
-Quick Start
------------
-
-Let's assume that you are using Ubuntu 14.04 and have Google Earth client, `ros-indigo-ros-base`, installed, and your `rosdep` updated.
-
-* <https://dl.google.com/earth/client/current/google-earth-stable_current_i386.deb>
-* <http://wiki.ros.org/indigo/Installation/Ubuntu>
-
-Also, you'll need to patch Earth for the homedir fix as described in the lg\_earth README, otherwise its configuration will be unmanaged.
-
-Additionally, you'll need to set up permissions for the special `/dev/uinput` file for the SpaceNav emulator to work. To make it persistent, write this udev rule to `/etc/udev/rules.d/42-uinput.rules`:
-
-    SUBSYSTEM=="misc", KERNEL=="uinput", GROUP="plugdev", MODE:="0660"
-
-This will fix uinput permissions at boot. You can also manually set permissions for the current session.
-
-    $ sudo chown root:plugdev /dev/uinput ; sudo chmod 0660 /dev/uinput
-
-Now then.
-
-First, clone the repo (you can replace ~/src if you want).
-
-    $ cd ~/src
-    $ git clone git@github.com:EndPointCorp/lg_ros_nodes.git
-
-Then run the init script.
-
-    $ cd ~/src/lg_ros_nodes/
-    $ ./scripts/init_workspace
-
-It will warn you that appctl isn't there, and since the ros nodes depend on that, you should include it
-
-Note: as of 2015-09-29 we are currently in the process of open sourcing appctl,
-so this clone command may not work right away.
-
-    $ cd ~/src
-    $ git clone git://github.com/EndPointCorp/appctl.git
-
-Then re-run the init script with arguments to direct the script to those new repos
-
-    $ cd ~/src/lg_ros_nodes
-    $ ./scripts/init_workspace --appctl ~/src/portal-ros/catkin/src/appctl
-=======
 # Liquid Galaxy
 
 ![liquidgalaxy](liquidgalaxy.jpg "lg image")
@@ -108,7 +54,6 @@
 $ cd ~/src/lg_ros_nodes
 $ ./scripts/init_workspace --appctl ~/src/appctl
 ```
->>>>>>> 5ac92d38
 
 Install system dependencies with `rosdep`.
 
@@ -154,16 +99,4 @@
 
 ```shell
 $ catkin_prepare_release
-<<<<<<< HEAD
-```
-
-- building the release:
-
-The [Pack Debs](./pack-debs) script will build debian packages in the
-`catkin/debs` directory. A metapackage is built as `ros-indigo-liquidgalaxy`
-which lists all other packages as its dependencies.
-
-Documentation for these tools: <http://wiki.ros.org/bloom/Tutorials/ReleaseCatkinPackage> (we are not using bloom yet, only steps 1 and 2).
-=======
-```
->>>>>>> 5ac92d38
+```