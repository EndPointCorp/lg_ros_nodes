--- conflicted
+++ resolved
@@ -274,23 +274,12 @@
         # Instantiate three ROS topic Publishers, one for each store channel.
         # http://wiki.ros.org/rospy/Overview/Publishers%20and%20Subscribers#Complete_example
         self.pubs = {
-<<<<<<< HEAD
             'scene': rospy.Publisher(
                 '/director/scene', GenericMessage, queue_size=10, latch=True),
             'presentation': rospy.Publisher(
                 '/director/presentation', GenericMessage, queue_size=10, latch=True),
             'group': rospy.Publisher(
                 '/director/group', GenericMessage, queue_size=10, latch=True),
-            'touchscreen': rospy.Publisher(
-                '/director/touchscreen', GenericMessage, queue_size=10, latch=True),
-=======
-            'scene': rospy.Publisher('/director/scene',
-            GenericMessage, queue_size=10, latch=True),
-            'presentation': rospy.Publisher('/director/presentation',
-            GenericMessage, queue_size=10, latch=True),
-            'group': rospy.Publisher('/director/group',
-            GenericMessage, queue_size=10, latch=True),
->>>>>>> d460c425
         }
 
         # Connect to our internal Redis-like state store.
