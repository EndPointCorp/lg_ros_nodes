#!/usr/bin/env python

# This is heavily influenced by Pulsar's examples,
# especially `chat`, `tweets`, and `philosophers`.
# http://pythonhosted.org/pulsar/tutorials/index.html

import os
import sys
import json
import rospy
import signal
import requests


from pulsar.apps import wsgi, ws, Application, MultiApp
from pulsar.apps.data import create_store
from pulsar.apps.ds import pulsards_url
from pulsar.apps.http import HttpClient
from pulsar import command, task, coroutine_return
from std_msgs.msg import Bool

from interactivespaces_msgs.msg import GenericMessage


api_url = rospy.get_param(
    '~director_api_url',
    os.getenv('DIRECTOR_API_URL', 'http://localhost:8034')
)

DIRECTOR_API_URL = api_url

rospy.loginfo("Using DIRECTOR_API_URL = %s" % api_url)

ASSET_DIR = os.path.join(os.path.dirname(os.path.abspath(__file__)), 'assets')


def _check_registration(e):
    """\
    Shuts down this ROS node if it is not registered on the master.
    This will effectively kill the director each time the ROS master is
    restarted, preventing silent and subtle publishing failure.

    This should cause a shutdown *only* if the master can be contacted and the
    node is not registered.
    """
    import rosnode
    try:
        nodes = rosnode.get_node_names()
    except rosnode.ROSNodeIOException:
        rospy.logdebug("Could not contact master for registration check")
        return
    if rospy.get_name() not in nodes:
        rospy.logwarn("Node no longer registered, shutting down")
        rospy.signal_shutdown("Node no longer registered")
        os.kill(os.getpid(), signal.SIGTERM)


def begin_checking_registration(interval=1):
    """\
    Periodically check the health of this node on the master.
    """
    rospy.Timer(rospy.Duration(interval), _check_registration)


def next_scene_uri(presentation, scene):
    """\
    Read two JSON-encoded strings: a Presentation and a Scene.
    Decode, find the Scene within the Presentation's script,
    then return the URI for the next Scene in the script.
    """
    try:
        resource_uri = json.loads(scene)['resource_uri']
        scenes = json.loads(presentation)['scenes']
        script = map(lambda x: x['resource_uri'], scenes)
    except KeyError:
        return None

    try:
        return script[script.index(resource_uri) + 1]
    except IndexError:
        rospy.loginfo("Already at last Scene in this Presentation.")
        return None


class Resetter():
    """\
    A configured function called to reset the Scene Timer.
    """
    def __init__(self, worker, function):
        self.worker = worker
        self.function = function

    def __call__(self, channel, message):
        # Make sure this is actually a new Scene, not a Presentation.
        if channel != 'scene':
            return # nevermind

        # Parse the new Scene for a duration.
        try:
            duration = json.loads(message)['duration']
        except KeyError:
            rospy.logerror("couldn't find a duration in this scene.")
            return

        # Call the function we were created with.
        self.function(self.worker, duration)


class DirectorWS(ws.WS):
    """\
    Add additional features to this WebSocket handler to connect it
    with our state data store, both pub/sub and key/value.
    """
    # This is very similar to pulsar.ws.PubSubWS

    def __init__(self, store, channel):
        self.store = store
        # Create and subscribe to the data store's publish-subscribe handler.
        self.pubsub = self.store.pubsub()
        self.channel = channel
        self.pubsub.subscribe(self.channel)
        # Create a client connection to the data store's key/value store.
        self.client = self.store.client()

    def publish_set(self, channel, message):
        # Both set a key and publish a message on the data store.
        self.pubsub.publish(channel, message)
        self.client.set(self.channel, message)

    def on_message(self, websocket, message):
        if message:
            # When a message arrives on a WebSocket, publish to the store.
            self.publish_set(self.channel, message)

    def on_open(self, websocket): # When a new connection is established
        # Add a client that writes new pub/sub messages back to the websocket.
        self.pubsub.add_client(ws.PubSubClient(websocket, self.channel))
        # Fetch the most recent message and send it to the client.
        last_message = yield self.client.get(self.channel)
        websocket.write(last_message)


class ProxyRouter(wsgi.Router):
    """\
    WSGI Middleware to proxy HTTP GET requests to the content repository.
    """
    def __init__(self, rule, root):
        super(ProxyRouter, self).__init__(rule)
        self._root = root
        self._http = HttpClient(decompress=False, store_cookies=False)

    def get(self, request):
        # Combine our destination's root URL with this requests' relative path.
        url = self._root + request.path
        # Make a request with the asynchronous HTTP client.
        response = yield self._http.get(url)
        # Map the HttpResponse to the expected WsgiResponse.
        request.response.content = response.recv_body()
        request.response.content_type = response.info()['Content-Type']
        request.response.status_code = response.status_code
        request.response.headers['Access-Control-Allow-Origin'] = '*'
        # Return the updated WsgiResponse using magic.
        coroutine_return(request.response) # asynchronous voodoo for "yield"


class Site(wsgi.LazyWsgi):
    # The half of the app that serves HTTP.
    def setup(self, environ):
        # I dunno this was cargo-culted from examples.
        cfg = environ['pulsar.cfg']
        loop = environ['pulsar.connection']._loop

        # Connect to the Redis-like state store shared between apps.
        self.store = create_store(cfg.data_store, loop=loop)

        # Create Handlers for three WebSockets and their data_store channels.
        return wsgi.WsgiHandler([ # route order is significant!
            ws.WebSocket('/scene', DirectorWS(self.store, 'scene')),
            ws.WebSocket(
                '/presentation', DirectorWS(self.store, 'presentation')),
            ws.WebSocket('/group', DirectorWS(self.store, 'group')),
            ProxyRouter('/director_api/<path:path>', DIRECTOR_API_URL),
            wsgi.MediaRouter('/', ASSET_DIR), # static files
        ])


class Director(Application):
    """\
    A Pulsar Application bridging our state store and ROS topics.
    """

    def monitor_start(self, monitor):
        # We should only need one Worker.
        self.cfg.set('workers', 1)

    def publish_ros(self, channel, message, msg_type=None):
        """\
        Publish the new state as a message on a ROS topic.
        """
        # This method is called by add_client() below.
        # http://pythonhosted.org/pulsar/apps/data/clients.html#pulsar.apps.data.store.PubSub.add_client

        # Use Interactive Spaces' own ROS message type.
        if msg_type == 'Bool':
            msg = Bool()
            msg.data = message
        else:
            msg = GenericMessage()
            msg.type = 'json'
            msg.message = message # verbatim

        if not rospy.is_shutdown():
            rospy.loginfo(msg) # debug
            # Select the ROS topic for this channel and publish.
            self.pubs[channel].publish(msg)

    def new_scene(self, response, exc=None):
        """\
        Process an HTTP Response containing a new Scene.
        """
        scene = response.recv_body()
        self.pubsub.publish('scene', scene)
        self.client.set('scene', scene)

    def new_presentation(self, response, exc=None):
        """\
        Process an HTTP Response containing a new Presentation.
        """
        presentation = response.recv_body()
        self.pubsub.publish('presentation', presentation)
        self.client.set('presentation', presentation)

    def reset_scene_timer(self, worker, duration=3):
        """\
        Reset the Scene Timer countdown.
        """
        if self.scene_timer:
            self.scene_timer.cancel()
        self.scene_timer = worker._loop.call_later(
            duration, self.fetch_next_scene)
        rospy.loginfo('scene timer set for {0} seconds.'.format(duration))

    def worker_start(self, worker, exc=None):
        """\
        Called when the single Worker process begins.
        Setup connections to both the state datastore and ROS topics.
        """
        self.activity_topic = rospy.get_param("~activity_topic", "/activity/active")
        # Pulsar's Asynchronous HTTP Client
        self._http = HttpClient()

        # Initialize attract loop queue. Attract loop contains dicts with {'scene': scene, 'presentation': presentation}
        self.attract_loop_queue = []

        # Provide access to this worker's logger.
        self.logger = worker.logger

        # Startup the ROS node.
        # http://wiki.ros.org/rospy/Overview/Initialization%20and%20Shutdown#Initializing_your_ROS_Node
        rospy.init_node('director')

        # Begin health checking.
        begin_checking_registration()

        # Instantiate three ROS topic Publishers, one for each store channel.
        # http://wiki.ros.org/rospy/Overview/Publishers%20and%20Subscribers#Complete_example
        self.pubs = {
            'scene': rospy.Publisher('/director/scene',
            GenericMessage, queue_size=10, latch=True),
            'presentation': rospy.Publisher('/director/presentation',
            GenericMessage, queue_size=10, latch=True),
            'group': rospy.Publisher('/director/group',
            GenericMessage, queue_size=10, latch=True),
        }

        # Connect to our internal Redis-like state store.
        # http://pythonhosted.org/pulsar/apps/data/clients.html
        self.store = create_store(self.cfg.data_store)
        # Create a client for the key/value store.
        self.client = self.store.client()
        # Create a client for the publish/subscribe service.
        self.pubsub = self.store.pubsub()
        # Subscribe to three channels.
        self.pubsub.subscribe('scene', 'presentation', 'group')
        # Add a callback for any new messages on these channels.
        self.pubsub.add_client(self.publish_ros)
        self.pubsub.add_client(Resetter(worker, self.reset_scene_timer))

        #subscribe to activity topic to enable attract loop support

        rospy.loginfo("Director subscribed to activity topic for attract loop: %s" % self.activity_topic)

        # Hold the Handle on the Scene Timer.
        self.scene_timer = None

<<<<<<< HEAD
    def fetch_next_scene(self):
        """\
        Begin an HTTP Request for the current Presentation's next Scene.
        """

        current_presentation = yield self.client.get('presentation')
        current_scene = yield self.client.get('scene')

        resource_uri = next_scene_uri(
            presentation=current_presentation,
            scene=current_scene
        )

        if resource_uri:
            url = DIRECTOR_API_URL + resource_uri
            self.logger.info("fetching " + url)
            # Begin HTTP Request, add callback for when it completes.
            self._http.get(url, post_request=self.new_scene)

=======
>>>>>>> 8222d7b6
    def worker_stopping(self, worker, exc=None):
        # Cleanly shutdown rospy node.  Probably not necessary.
        rospy.signal_shutdown("bye from %s" % worker.name)


# http://pythonhosted.org/pulsar/api/application.html#multi-app
class Server(MultiApp):
    ''' Create two pulsar applications, one for serving the web site
        and one for ROS communication.
    '''

    # Use Pulsar's data store, similar to Redis.
    # Share the same store URL between the apps.
    # http://pythonhosted.org/pulsar/apps/ds.html
    sys.argv = sys.argv[0:1]

    cfg = {
        'data_store': pulsards_url(),
        'bind': '0.0.0.0:8060'
    }

    def build(self):
        yield self.new_app(Director)
        yield self.new_app(wsgi.WSGIServer, callable=Site())


if __name__ == '__main__':
    try:
        Server('director').start()
    except rospy.ROSInterruptException: # may not be needed
        pass<|MERGE_RESOLUTION|>--- conflicted
+++ resolved
@@ -293,7 +293,6 @@
         # Hold the Handle on the Scene Timer.
         self.scene_timer = None
 
-<<<<<<< HEAD
     def fetch_next_scene(self):
         """\
         Begin an HTTP Request for the current Presentation's next Scene.
@@ -313,8 +312,6 @@
             # Begin HTTP Request, add callback for when it completes.
             self._http.get(url, post_request=self.new_scene)
 
-=======
->>>>>>> 8222d7b6
     def worker_stopping(self, worker, exc=None):
         # Cleanly shutdown rospy node.  Probably not necessary.
         rospy.signal_shutdown("bye from %s" % worker.name)
