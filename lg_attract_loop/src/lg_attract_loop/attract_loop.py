#!/usr/bin/env python3

import os
import json
import rospy
import requests
from typing import Callable, Sequence

from std_msgs.msg import String
from interactivespaces_msgs.msg import GenericMessage
<<<<<<< HEAD
from rosapi import params
from pathlib import Path
=======
>>>>>>> ea95a053

from lg_common.logger import get_logger
logger = get_logger('attract_loop')


class DirectorAPIProxy:
    def __init__(self, director_api_url):
        """
        Class responsible for getting content from director api
        """
        logger.info("Initializing Attract Loooooooooooop")
        self.director_api_url = director_api_url
        logger.info("Using director API url: %s" % self.director_api_url)

    def get(self, uri):
        try:
            url = "%s%s" % (self.director_api_url, uri)
            return requests.get(url).content
        except Exception:
            logger.error("Could not get content from URL: %s" % url)


def MockFunc(*args, **kwargs):
    pass


class AttractLoop:
    def __init__(self, api_proxy, director_scene_publisher,
                 director_presentation_publisher, stop_action,
                 earth_query_publisher, earth_planet_publisher,
                 get_viewport_names: Callable[[], Sequence[str]],
                 default_presentation=None, default_planet='earth',
                 set_earth=MockFunc, default_duration=20):
        """
        Class responsible for playing back presentations/scenes that are marked as "attract_loop"
        in Liquid Galaxy content management system.

        """
        self.api_proxy = api_proxy
        self.earth_query_publisher = earth_query_publisher
        self.stop_action = stop_action
        self.default_presentation = default_presentation
        self.default_planet = default_planet
        self.earth_planet_publisher = earth_planet_publisher
        self.get_viewport_names = get_viewport_names
        self.director_scene_publisher = director_scene_publisher
        self.director_presentation_publisher = director_presentation_publisher
        self.attract_loop_queue = []
        self.play_loop = False
        self.scene_timer = 0
        self.set_earth = set_earth
        self.default_duration = default_duration
        self.initialize_timer()

    def initialize_timer(self):
        """
        Each scene has a timer - countdown is using 1s resolution.
        """
        rospy.Timer(rospy.Duration(1), self._play_attract_loop)

    def _process_activity_state_change(self, message):
        """
        when message (that comes from /activity/active) equals True
        then we begin the playback
        otherwise we stop
        """
        self.scene_timer = 0

        if message.data is True and self.play_loop is True:
            logger.info("Director: Attract loop becoming inactive")
            self.play_loop = False
            self._stop_attract_loop()
        elif message.data is False and self.play_loop is False:
            self._switch_to_planet()
            logger.info("Director: Attract loop becoming active")
            self.play_loop = True
            rospy.sleep(2)
        else:
            logger.warn("Activity message contained state %s and current state is %s - that's weird" % (message.data, self.play_loop))

    def _stop_attract_loop(self):
        """
        Emits ROS message on the basis of pre-configured action.
        This action is executed when system becomes active.
        """
        self.play_loop = False

        logger.info("Stopping scene timer")

        if self.stop_action == 'stop_playtour':
            self._stop_playtour()
        elif self.stop_action == 'go_blank':
            self._stop_playtour()
            self._publish_blank_scene()
        elif self.stop_action == 'go_blank_and_switch_to_planet':
            self._stop_playtour()
            self._publish_blank_scene()
            self._switch_to_planet()
        elif self.stop_action == 'load_presentation':
            self._stop_playtour()
            if self.default_presentation:
                pass
            else:
                logger.error("No default presentation defined")
        else:
            pass

    def _switch_to_planet(self):
        """
        Emits a message with planet change taken from configuration
        """
        switch_to_planet_msg = String(data=self.default_planet)
        logger.info("Executing 'switch_to_planet' action")
        self.earth_planet_publisher.publish(switch_to_planet_msg)

    def _stop_playtour(self):
        """
        Emits empty message on /earth/query/tour to stop the tour

        **PUFF MAGIC**

        """
        stop_tour_msg = String(data='')
        logger.info("Executing 'stop_playtour' action")
        self.earth_query_publisher.publish(stop_tour_msg)

    def _publish_blank_scene(self):
        """
        Emits a scene with empty windows to clean up all assets from screens
        """
        logger.info("Playing blank scene")

        viewport_names = self.get_viewport_names()

        scene = {
            "description": "attract loop blank scene",
            "duration": 666,
            "name": "attract loop blank scene",
            "resource_uri": "no uri",
            "slug": "attract-loop-break",
            "windows": [],
            "played_from": "lg_attract_loop"
        }

        for viewport_name in viewport_names:
            window = {
                "assets": [],
                "y_coord": 666,
                "x_coord": 666,
                "height": 666,
                "width": 666,
                "activity": "no_activity",
                "presentation_viewport": viewport_name
            }
            scene['windows'].append(window)

        scene_msg = GenericMessage(type='json', message=json.dumps(scene))
        self.director_scene_publisher.publish(scene_msg)

    def _play_attract_loop(self, event):
        """
        Play items from the queue
        If there's no queue - populate it
        Every item in the queue is a scene + presentation
        """
        logger.debug("Populating attract loop queue with content")
        try:
            try:
                prompt_reload = Path("/mnt/videos/prompt_reload")
                prompt_next = Path("/mnt/videos/prompt_next")
                if prompt_reload.exists():
                    logger.info("FORCE Populateing attract_loop_queue")
                    self.attract_loop_queue = []
                    self.scene_timer = 0
                    prompt_reload.unlink()
                elif prompt_next.exists():
                    logger.info("FORCE kipping to next scene")
                    self.scene_timer = 0
                    prompt_next.unlink()

            except Exception as e:
                logger.info(f"FAIL force reloading: {e}")

            if self.attract_loop_queue:
                logger.debug("Attract_loop_queue alrady contains content (%s) continuing from last played scene" % self.attract_loop_queue)
            else:
                self.attract_loop_queue = self._fetch_attract_loop_content()
                logger.debug("Populated attract_loop_queue with %s" % self.attract_loop_queue)
            self._play_attract_loop_item()

        except Exception as e:
            logger.info("Failed to populate attract loop queue with content because %s - sleeping for 60 seconds" % e)
            rospy.sleep(60)

    def _play_scene(self, lazy_scene, lazy_presentation):
        """
        Accepts lazy scene object and lazy presentation object
        Fetches full, non-lazy versions of objects
        Emits a /director/scene and /director/presentation message
        """
        full_presentation = self._fetch_presentation_by_slug(lazy_presentation['slug'])
        full_scene = self._fetch_by_resource_uri(lazy_scene['resource_uri'])
        duration = full_scene['duration']
        if duration <= 0:
            duration = self.default_duration
        logger.debug("Playing scene %s from presentation %s with duration %s" % (full_scene, full_presentation, duration))

        # Add source attributes to presentation and scene
        full_presentation['played_from'] = 'lg_attract_loop'
        full_presentation['scene'] = full_scene.get('name', '')
        full_scene['played_from'] = 'lg_attract_loop'
        full_scene['presentation'] = full_presentation.get('name', '')
        
        scene_msg = GenericMessage(type='json', message=json.dumps(full_scene))
        presentation_msg = GenericMessage(type='json', message=json.dumps(full_presentation))

        self.director_scene_publisher.publish(scene_msg)
        self.director_presentation_publisher.publish(presentation_msg)

        self.scene_timer = duration

    def _play_attract_loop_item(self):
        """
        plays back a scene by publishing it to /director/scene and
        its presentation to /director/presentation
        handles the timer countdown
        """
        logger.debug("Executing _play_attract_loop_item - self.play_loop=%s" % self.play_loop)
        logger.debug("Scene timer=%s" % self.scene_timer)

        if self.play_loop and self.scene_timer <= 0:
            logger.debug("Inside play loop - queue size=%s" % (len(self.attract_loop_queue)))
            playback_item = self.attract_loop_queue[0]
            if playback_item['scenes']:  # play item back or remove it from queue if no scenes
                lazy_presentation = playback_item['presentation']
                lazy_scene = playback_item['scenes'].pop(0)  # take it away - forever
                self._play_scene(lazy_scene, lazy_presentation)
                logger.debug("Item to played back taken from self.attract_loop_queue: %s" % playback_item)
            else:
                logger.debug("Removing item as it does not longer have any scenes inside it")
                self.attract_loop_queue.remove(playback_item)

        self.scene_timer -= 1

    def _fetch_attract_loop_content(self):
        """
        Populate attract loop content so it looks like this:
        [
          { "presentation": {
             "description": "Catlin Seaview Survey",
             "name": "Catlin Seaview Surveys",
                 "slug": "catlin-seaview-surveys"
         },
             "scenes": [
        {
          "description": "Gaudi Cathedral",
          "duration": 1800,
          "name": "Gaudi Cathedral",
          "resource_uri": "/director_api/scene/gaudi-cathedral/",
          "slug": "gaudi-cathedral",
          "touchscreen_visible": true
        }
             ]
          }
         ]


        The "presentation" object comes from `http://lg-head:8088/director_api/presentationgroup/<presentationgroup>` presentations
        attribute.
        The "scenes" attribute is a list of scenes for each presentation. All object are lazy here.
        """
        # fetch presentationgroups
        content = []
        presentationgroups = self._fetch_attract_loop_presentationgroups()
        if presentationgroups:
            logger.info("Fetched %s presentationgroups" % len(presentationgroups))
            presentations = self._fetch_presentationgroup_presentations(presentationgroups)
            if presentations:
                logger.info("Fetched %s presentations" % len(presentations))
                logger.debug("Here they are: %s" % presentations)
                for presentation in presentations:
                    logger.debug("Preparing content object")
                    presentation_object = {"presentation": presentation,
                                           "scenes": self._fetch_presentation_by_slug(presentation['slug'])['scenes']}
                    logger.debug("Appending presentation object %s to fetched content" % presentation_object)
                    logger.info("Fetched %s scenes" % len(presentation_object['scenes']))
                    content.append(presentation_object)
            logger.debug("Fetched new content: %s" % content)
        else:
            logger.debug("No presentation groups found in attract loop sleeping for 120 seconds")
            rospy.sleep(120)

        return content

    def _fetch_presentation_by_slug(self, presentation_slug):
        """
        Accepts slug of presentation and fetches full object of presentation
        """
        full_presentation = json.loads(self.api_proxy.get("/director_api/presentation/%s/" % presentation_slug))
        return full_presentation

    def _fetch_by_resource_uri(self, resource_uri):
        """
        Return json serialzed response from resource_uri url
        """
        fetched_object = json.loads(self.api_proxy.get("%s?format=json" % resource_uri))
        return fetched_object

    def _fetch_presentationgroup_presentations(self, presentationgroups):
        """
        """
        attract_loop_presentations = []
        try:
            for presentation in presentationgroups:
                presentation_resource_uri = presentation['resource_uri']
                presentations_request = self.api_proxy.get("%s" % (presentation_resource_uri))
                presentations = json.loads(presentations_request)['presentations']
                attract_loop_presentations.extend(presentations)
            return attract_loop_presentations
        except Exception as e:
            logger.error("Could not fetch presentations from presentationgroups (%s) because %s" % (presentationgroups, e))
            return []

    def _fetch_attract_loop_presentationgroups(self):
        try:
            presentationgroup_request = self.api_proxy.get("/director_api/presentationgroup/?attract_loop=True")
            presentationgroups = json.loads(presentationgroup_request)['objects']
            assert(type(presentationgroups) == list), "Presentationgroups type is not list"
            return presentationgroups
        except Exception as e:
            logger.error("Could not get presentationgroups because: %s - sleeping for 10 seconds" % e)
            rospy.sleep(10)
            return []<|MERGE_RESOLUTION|>--- conflicted
+++ resolved
@@ -8,11 +8,6 @@
 
 from std_msgs.msg import String
 from interactivespaces_msgs.msg import GenericMessage
-<<<<<<< HEAD
-from rosapi import params
-from pathlib import Path
-=======
->>>>>>> ea95a053
 
 from lg_common.logger import get_logger
 logger = get_logger('attract_loop')
@@ -184,12 +179,12 @@
                 prompt_reload = Path("/mnt/videos/prompt_reload")
                 prompt_next = Path("/mnt/videos/prompt_next")
                 if prompt_reload.exists():
-                    logger.info("FORCE Populateing attract_loop_queue")
+                    logger.info("FORCE Populating attract_loop_queue")
                     self.attract_loop_queue = []
                     self.scene_timer = 0
                     prompt_reload.unlink()
                 elif prompt_next.exists():
-                    logger.info("FORCE kipping to next scene")
+                    logger.info("FORCE skipping to next scene")
                     self.scene_timer = 0
                     prompt_next.unlink()
 
