#!/usr/bin/env python

import os
import json
import rospy
import requests

from std_msgs.msg import String
from interactivespaces_msgs.msg import GenericMessage
from rosapi import params


class DirectorAPIProxy:
    def __init__(self, director_api_url):
        """
        Class responsible for getting content from director api
        """
        rospy.loginfo("Initializing Attract Loooooooooooop")
        self.director_api_url = director_api_url
        rospy.loginfo("Using director API url: %s" % self.director_api_url)

    def get(self, uri):
        try:
            url = "%s%s" % (self.director_api_url, uri)
            return requests.get(url).content
        except Exception:
            rospy.logerr("Could not get content from URL: %s" % url)


def MockFunc(*args, **kwargs):
    pass


class AttractLoop:
    def __init__(self, api_proxy, director_scene_publisher,
                 director_presentation_publisher, stop_action,
                 earth_query_publisher, earth_planet_publisher,
                 default_presentation=None, default_planet='earth',
                 set_earth=MockFunc):
        """
        Class responsible for playing back presentations/scenes that are marked as "attract_loop"
        in Liquid Galaxy content management system.

        """
        self.api_proxy = api_proxy
        self.earth_query_publisher = earth_query_publisher
        self.stop_action = stop_action
        self.default_presentation = default_presentation
        self.default_planet = default_planet
        self.earth_planet_publisher = earth_planet_publisher
        self.director_scene_publisher = director_scene_publisher
        self.director_presentation_publisher = director_presentation_publisher
        self.attract_loop_queue = []
        self.play_loop = False
        self.scene_timer = 0
        self.set_earth = set_earth
        self.initialize_timer()

    def initialize_timer(self):
        """
        Each scene has a timer - countdown is using 1s resolution.
        """
        rospy.Timer(rospy.Duration(1), self._play_attract_loop)

    def _process_activity_state_change(self, message):
        """
        when message (that comes from /activity/active) equals True
        then we begin the playback
        otherwise we stop
        """
        self.scene_timer = 0

        if message.data is True and self.play_loop is True:
            rospy.loginfo("Director: Attract loop becoming inactive")
            self.play_loop = False
            self._stop_attract_loop()
        elif message.data is False and self.play_loop is False:
            self._switch_to_planet()
            rospy.loginfo("Director: Attract loop becoming active")
            self.play_loop = True
            rospy.sleep(2)
        else:
            rospy.logwarn("Activity message contained state %s and current state is %s - that's weird" % (message.data, self.play_loop))

    def _stop_attract_loop(self):
        """
        Emits ROS message on the basis of pre-configured action.
        This action is executed when system becomes active.
        """
        self.play_loop = False

        rospy.loginfo("Stopping scene timer")

        if self.stop_action == 'stop_playtour':
            self._stop_playtour()
        elif self.stop_action == 'go_blank':
            self._stop_playtour()
            self._publish_blank_scene()
        elif self.stop_action == 'go_blank_and_switch_to_planet':
            self._stop_playtour()
            self._publish_blank_scene()
            self._switch_to_planet()
        elif self.stop_action == 'load_presentation':
            self._stop_playtour()
            if self.default_presentation:
                pass
            else:
                rospy.logerr("No default presentation defined")
        else:
            pass

    def _switch_to_planet(self):
        """
        Emits a message with planet change taken from configuration
        """
        switch_to_planet_msg = String(data=self.default_planet)
        rospy.loginfo("Executing 'switch_to_planet' action")
        self.earth_planet_publisher.publish(switch_to_planet_msg)

    def _stop_playtour(self):
        """
        Emits empty message on /earth/query/tour to stop the tour

        **PUFF MAGIC**

        """
        stop_tour_msg = String(data='')
        rospy.loginfo("Executing 'stop_playtour' action")
        self.earth_query_publisher.publish(stop_tour_msg)

    def _publish_blank_scene(self):
        """
        Emits a scene with empty windows to clean up all assets from screens
        """
        rospy.loginfo("Playing blank scene")

        viewports = [viewport.split('/')[2] for viewport in params.get_param_names() if '/viewport/' in viewport]

        scene = {
            "description": "attract loop blank scene",
            "duration": 666,
            "name": "attract loop blank scene",
            "resource_uri": "no uri",
            "slug": "attract-loop-break",
            "windows": []
        }

        for viewport_name in viewports:
            window = {
                "assets": [],
                "y_coord": 666,
                "x_coord": 666,
                "height": 666,
                "width": 666,
                "activity": "no_activity",
                "presentation_viewport": viewport_name
            }
            scene['windows'].append(window)

        scene_msg = GenericMessage(type='json', message=json.dumps(scene))
        self.director_scene_publisher.publish(scene_msg)

    def _play_attract_loop(self, event):
        """
        Play items from the queue
        If there's no queue - populate it
        Every item in the queue is a scene + presentation
        """
        rospy.logdebug("Populating attract loop queue with content")
        try:
            if self.attract_loop_queue:
                rospy.logdebug("Attract_loop_queue alrady contains content (%s) continuing from last played scene" % self.attract_loop_queue)
            else:
                self.attract_loop_queue = self._fetch_attract_loop_content()
                rospy.logdebug("Populated attract_loop_queue with %s" % self.attract_loop_queue)
            self._play_attract_loop_item()
        except Exception, e:
<<<<<<< HEAD
            rospy.logwarn("Failed to populate attract loop queue with content because %s" % e)
            rospy.sleep(30)
=======
            rospy.loginfo("Failed to populate attract loop queue with content because %s - sleeping for 60 seconds" % e)
            rospy.sleep(60)
>>>>>>> 48b8ddf3

    def _play_scene(self, lazy_scene, lazy_presentation):
        """
        Accepts lazy scene object and lazy presentation object
        Fetches full, non-lazy versions of objects
        Emits a /director/scene and /director/presentation message
        """
        full_presentation = self._fetch_presentation_by_slug(lazy_presentation['slug'])
        full_scene = self._fetch_by_resource_uri(lazy_scene['resource_uri'])
        duration = full_scene['duration']
        rospy.logdebug("Playing scene %s from presentation %s with duration %s" % (full_scene, full_presentation, duration))

        scene_msg = GenericMessage(type='json', message=json.dumps(full_scene))
        presentation_msg = GenericMessage(type='json', message=json.dumps(full_presentation))

        self.director_scene_publisher.publish(scene_msg)
        self.director_presentation_publisher.publish(presentation_msg)

        self.scene_timer = duration

    def _play_attract_loop_item(self):
        """
        plays back a scene by publishing it to /director/scene and
        its presentation to /director/presentation
        handles the timer countdown
        """
        rospy.logdebug("Executing _play_attract_loop_item - self.play_loop=%s" % self.play_loop)
        rospy.logdebug("Scene timer=%s" % self.scene_timer)

        if self.play_loop and self.scene_timer <= 0:
            rospy.logdebug("Inside play loop - queue size=%s" % (len(self.attract_loop_queue)))
            for playback_item in self.attract_loop_queue:
                if playback_item['scenes']:  # play item back or remove it from queue if no scenes
                    lazy_presentation = playback_item['presentation']
                    lazy_scene = playback_item['scenes'].pop(0)  # take it away - forever
                    self._play_scene(lazy_scene, lazy_presentation)
                    rospy.logdebug("Item to played back taken from self.attract_loop_queue: %s" % playback_item)
                else:
                    rospy.logdebug("Removing item as it does not longer have any scenes inside it")
                    self.attract_loop_queue.remove(playback_item)

        self.scene_timer -= 1

    def _fetch_attract_loop_content(self):
        """
        Populate attract loop content so it looks like this:
        [
          { "presentation": {
             "description": "Catlin Seaview Survey",
             "name": "Catlin Seaview Surveys",
                 "slug": "catlin-seaview-surveys"
         },
             "scenes": [
        {
          "description": "Gaudi Cathedral",
          "duration": 1800,
          "name": "Gaudi Cathedral",
          "resource_uri": "/director_api/scene/gaudi-cathedral/",
          "slug": "gaudi-cathedral",
          "touchscreen_visible": true
        }
             ]
          }
         ]


        The "presentation" object comes from `http://lg-head:8088/director_api/presentationgroup/<presentationgroup>` presentations
        attribute.
        The "scenes" attribute is a list of scenes for each presentation. All object are lazy here.
        """
        # fetch presentationgroups
        content = []
        presentationgroups = self._fetch_attract_loop_presentationgroups()
        if presentationgroups:
            rospy.loginfo("Fetched %s presentationgroups" % len(presentationgroups))
            presentations = self._fetch_presentationgroup_presentations(presentationgroups)
            if presentations:
                rospy.loginfo("Fetched %s presentations" % len(presentations))
                rospy.logdebug("Here they are: %s" % presentations)
                for presentation in presentations:
                    rospy.logdebug("Preparing content object")
                    presentation_object = {"presentation": presentation,
                                           "scenes": self._fetch_presentation_by_slug(presentation['slug'])['scenes']}
                    rospy.logdebug("Appending presentation object %s to fetched content" % presentation_object)
                    rospy.loginfo("Fetched %s scenes" % len(presentation_object['scenes']))
                    content.append(presentation_object)
            rospy.logdebug("Fetched new content: %s" % content)
        else:
            rospy.logdebug("No presentation groups found in attract loop sleeping for 120 seconds")
            rospy.sleep(120)

        return content

    def _fetch_presentation_by_slug(self, presentation_name):
        """
        Accepts slug of presentation and fetches full object of presentation
        """
        full_presentation = json.loads(self.api_proxy.get("/director_api/presentation/%s/" % presentation_name))
        return full_presentation

    def _fetch_by_resource_uri(self, resource_uri):
        """
        Return json serialzed response from resource_uri url
        """
        fetched_object = json.loads(self.api_proxy.get("%s?format=json" % resource_uri))
        return fetched_object

    def _fetch_presentationgroup_presentations(self, presentationgroups):
        """
        """
        attract_loop_presentations = []
        try:
            for presentation in presentationgroups:
                presentation_resource_uri = presentation['resource_uri']
                presentations_request = self.api_proxy.get("%s" % (presentation_resource_uri))
                presentations = json.loads(presentations_request)['presentations']
                attract_loop_presentations.extend(presentations)
            return attract_loop_presentations
        except Exception, e:
            rospy.logerr("Could not fetch presentations from presentationgroups (%s) because %s" % (presentationgroups, e))
            return []

    def _fetch_attract_loop_presentationgroups(self):
        try:
            presentationgroup_request = self.api_proxy.get("/director_api/presentationgroup/?attract_loop=True")
            presentationgroups = json.loads(presentationgroup_request)['objects']
            assert(type(presentationgroups) == list), "Presentationgroups type is not list"
            return presentationgroups
        except Exception, e:
            rospy.logerr("Could not get presentationgroups because: %s - sleeping for 10 seconds" % e)
            rospy.sleep(10)
            return []<|MERGE_RESOLUTION|>--- conflicted
+++ resolved
@@ -175,13 +175,8 @@
                 rospy.logdebug("Populated attract_loop_queue with %s" % self.attract_loop_queue)
             self._play_attract_loop_item()
         except Exception, e:
-<<<<<<< HEAD
-            rospy.logwarn("Failed to populate attract loop queue with content because %s" % e)
-            rospy.sleep(30)
-=======
             rospy.loginfo("Failed to populate attract loop queue with content because %s - sleeping for 60 seconds" % e)
             rospy.sleep(60)
->>>>>>> 48b8ddf3
 
     def _play_scene(self, lazy_scene, lazy_presentation):
         """
