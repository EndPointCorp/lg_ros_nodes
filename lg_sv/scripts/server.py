#!/usr/bin/env python

import rospy
import json

from geometry_msgs.msg import Pose2D, Quaternion, Twist
from lg_common.helpers import get_activity_config_from_activity, on_new_scene, make_soft_relaunch_callback, get_first_activity_from_scene, has_activity, handle_initial_state
from interactivespaces_msgs.msg import GenericMessage
from lg_common.msg import ApplicationState
from std_msgs.msg import String, Bool
from sensor_msgs.msg import Joy
from math import atan2, cos, sin, pi
from lg_sv import PanoViewerServer, NearbyPanos, NearbyStreetviewPanos
from lg_common.helpers import run_with_influx_exception_handler
from lg_sv.srv import PanoIdState


# spacenav_node -> /spacenav/twist -> handle_spacenav_msg:
# 1. change pov based on rotational axes -> /<server_type>/pov
# 2. check for movement -> /<server_type>/panoid

# /<server_type>/location -> handle_location_msg:
# 1. query api, publish -> /<server_type>/panoid
# low priority

# /<server_type>/metadata -> handle_metadata_msg:
# 1. update self.metadata


DEFAULT_TILT_MIN = -80
DEFAULT_TILT_MAX = 80
DEFAULT_ZOOM_MIN = 10
DEFAULT_ZOOM_MAX = 30
DEFAULT_NAV_SENSITIVITY = 1.0
DEFAULT_NAV_INTERVAL = 0.02
DEFAULT_TICK_RATE = 180
X_THRESHOLD = 0.50
NODE_NAME = 'pano_viewer_server'


def main():
    rospy.init_node('pano_viewer_server', anonymous=True)
    server_type = rospy.get_param('~server_type', 'streetview')
    location_pub = rospy.Publisher('/%s/location' % server_type,
                                   Pose2D, queue_size=1)
    panoid_pub = rospy.Publisher('/%s/panoid' % server_type,
                                 String, queue_size=1)
    pov_pub = rospy.Publisher('/%s/pov' % server_type,
                              Quaternion, queue_size=2)
    metadata_pub = rospy.Publisher('/%s/metadata' % server_type,
                                   String, queue_size=10)
    director_pub = rospy.Publisher('/director/scene', GenericMessage, queue_size=1)

    tilt_min = rospy.get_param('~tilt_min', DEFAULT_TILT_MIN)
    tilt_max = rospy.get_param('~tilt_max', DEFAULT_TILT_MAX)
    zoom_min = rospy.get_param('~zoom_min', DEFAULT_ZOOM_MIN)
    zoom_max = rospy.get_param('~zoom_max', DEFAULT_ZOOM_MAX)
    nav_sensitivity = rospy.get_param('~nav_sensitivity', DEFAULT_NAV_SENSITIVITY)
    x_threshold = rospy.get_param('~x_threshold', X_THRESHOLD)
    space_nav_interval = rospy.get_param('~space_nav_interval', DEFAULT_NAV_INTERVAL)
    nearby_class = rospy.get_param('~nearby_class', 'NearbyStreetviewPanos')
    nearby = get_nearby(nearby_class)
    inverted = str(rospy.get_param('~inverted', "false")).lower() == "true"
    nearby.invert(inverted)
    tick_rate = rospy.get_param('~tick_rate', DEFAULT_TICK_RATE)

    server = PanoViewerServer(location_pub, panoid_pub, pov_pub, tilt_min, tilt_max,
                              nav_sensitivity, space_nav_interval, x_threshold,
<<<<<<< HEAD
                              nearby, metadata_pub, zoom_max, zoom_min, director_pub=director_pub)
=======
                              nearby, metadata_pub, zoom_max, zoom_min, tick_rate)
>>>>>>> 9c0f8c77

    visibility_publisher = rospy.Publisher('/%s/state' % server_type, ApplicationState, queue_size=1)

    rospy.Subscriber('/%s/location' % server_type, Pose2D,
                     server.handle_location_msg)
    rospy.Subscriber('/%s/metadata' % server_type, String,
                     server.handle_metadata_msg)
    rospy.Subscriber('/%s/panoid' % server_type, String,
                     server.handle_panoid_msg)
    rospy.Subscriber('/%s/pov' % server_type, Quaternion,
                     server.handle_pov_msg)
    rospy.Subscriber('/spacenav_wrapper/twist', Twist,
                     server.handle_spacenav_msg)
    rospy.Subscriber('/%s/state' % server_type, ApplicationState,
                     server.handle_state_msg)
    rospy.Subscriber('/%s/raw_metadata' % server_type, String,
                     server.handle_raw_metadata_msg)
    rospy.Subscriber('/spacenav/joy', Joy, server.handle_joy)
    rospy.Subscriber('/%s/tilt_snappy' % server_type, Bool, server.handle_tilt_snappy)
    rospy.Service('/%s/panoid_state' % server_type, PanoIdState, server.get_panoid)
    make_soft_relaunch_callback(server.handle_soft_relaunch, groups=['streetview'])

    # This will translate director messages into /<server_type>/panoid messages
    def handle_director_message(scene):
        rospy.loginfo('running handle director w/ scene: %s' % scene)
        has_asset = has_activity(scene, server_type)
        has_no_activity = has_activity(scene, 'no_activity')
        if has_no_activity:
            rospy.loginfo('ignoring scene due to no_activity')
            return
        if not has_asset:
            rospy.loginfo('hiding self')
            visibility_publisher.publish(ApplicationState(state='STOPPED'))
            return

        visibility_publisher.publish(ApplicationState(state='VISIBLE'))

        asset = get_activity_config_from_activity(scene, server_type)
        panoid = asset.get('panoid', '')

        pov = server.pov
        try:
            pov.x = float(asset['tilt'])
        except:
            pov.x = 0
        try:
            pov.z = float(asset['heading'])
            if inverted:
                pov.z = (pov.z + 180) % 360
        except:
            pov.z = 0
        pov.w = zoom_max

        server.pub_panoid(panoid, pov=pov)

    def initial_state_handler(uscs_msg):
        try:
            rospy.loginfo("about to load json: %s" % uscs_msg.message)
            scene = json.loads(uscs_msg.message)
        except:
            return
        handle_director_message(scene)

    on_new_scene(handle_director_message)
    handle_initial_state(initial_state_handler)

    rospy.spin()


def get_nearby(n):
    if n == 'NearbyStreetviewPanos':
        return NearbyStreetviewPanos()
    if n == 'NearbyPanos':
        return NearbyPanos()
    return NearbyPanos()


if __name__ == '__main__':
    run_with_influx_exception_handler(main, NODE_NAME)<|MERGE_RESOLUTION|>--- conflicted
+++ resolved
@@ -66,11 +66,7 @@
 
     server = PanoViewerServer(location_pub, panoid_pub, pov_pub, tilt_min, tilt_max,
                               nav_sensitivity, space_nav_interval, x_threshold,
-<<<<<<< HEAD
-                              nearby, metadata_pub, zoom_max, zoom_min, director_pub=director_pub)
-=======
-                              nearby, metadata_pub, zoom_max, zoom_min, tick_rate)
->>>>>>> 9c0f8c77
+                              nearby, metadata_pub, zoom_max, zoom_min, tick_rate, director_pub=director_pub)
 
     visibility_publisher = rospy.Publisher('/%s/state' % server_type, ApplicationState, queue_size=1)
 
