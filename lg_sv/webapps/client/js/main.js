--- conflicted
+++ resolved
@@ -39,11 +39,7 @@
   });
   ros.on('close', function() {
     console.error('Lost ROS connection');
-<<<<<<< HEAD
-    setTimeout(initialize, 1000);
-=======
     window.location.href = window.location.href;
->>>>>>> c67dc707
   });
 };
 
