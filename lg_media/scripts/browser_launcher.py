#!/usr/bin/env python

import rospy
from lg_common.msg import AdhocBrowsers, AdhocBrowser
from lg_common import AdhocBrowserPool
from lg_media.msg import AdhocMedias
from lg_common.helpers import add_url_params
from urllib import url2pathname

VIDEOSYNC_URL = 'http://localhost:8008/lg_sv/webapps/videosync/index.html'


class BasicBrowserData:
    def __init__(self, publisher, leader, ros_port, ros_host, url, sync_rate,
                 frame_latency, ping_interval, hard_sync_diff,
                 min_playbackrate, max_playbackrate, autoplay, show_controls,
                 viewport_name):
        self.publisher = publisher
        self.leader = leader
        self.show_controls = show_controls
        self.autoplay = autoplay
        self.ros_port = ros_port
        self.ros_host = ros_host
        self.url = url
        self.sync_rate = sync_rate
        self.frame_latency = frame_latency
        self.ping_interval = ping_interval
        self.hard_sync_diff = hard_sync_diff
        self.min_playbackrate = min_playbackrate
        self.max_playbackrate = max_playbackrate
        self.viewport_name = viewport_name

    def launch_browser(self, data):
        """
        data: AdhocMedias, which is a list of AdhocMedia objects

        Turns these medias into AdhocBrowsers and then publishes them
        """
        msg = AdhocBrowsers()
        for media in data.medias:
            url = add_url_params(
                self.url, src=media.url,
                leader=self.leader,
                autoplay=self.autoplay,
                show_controls=self.show_controls,
                rosbridge_port=self.ros_port,
                rosbridge_host=self.ros_host,
                syncRate=self.sync_rate,
                frameLatency=self.frame_latency,
                pingInterval=self.ping_interval,
                hardSyncDiff=self.hard_sync_diff,
                minPlaybackRate=self.min_playbackrate,
                maxPlaybackRate=self.max_playbackrate)
            url = url2pathname(url)
            rospy.logdebug('url for media: %s' % url)
            new_browser = AdhocBrowser()
            new_browser.id = 'adhoc_media_browser_%s' % self.viewport_name
            new_browser.geometry = media.geometry
            new_browser.url = url
<<<<<<< HEAD
            msg.browsers.append(new_browser)
=======
            rospy.loginfo("New browser URL: %s" % url)
            msg.append(new_browser)
>>>>>>> 48b8ddf3

        self.publisher.publish(msg)


def main():
    rospy.init_node('browser_launcher')

    viewport_name = rospy.get_param('~viewport', None)
    if not viewport_name:
        msg = "Viewport not configured for lg_media browser_launcher - exiting"
        rospy.logerr(msg)
        exit(1)

    browser_pool_publisher = rospy.Publisher('/media_service/launch_browser/%s' % viewport_name,
                                             AdhocBrowsers, queue_size=10)
    is_leader = str(rospy.get_param('~leader', False)).lower()
    ros_port = str(rospy.get_param('~ros_port', '9090'))
    ros_host = str(rospy.get_param('~ros_host', 'localhost'))
    url = str(rospy.get_param('~videosync_url', VIDEOSYNC_URL))
    sync_rate = str(rospy.get_param('~sync_rate', 60))
    frame_latency = str(rospy.get_param('~frame_latency', 3 / 25))
    ping_interval = str(rospy.get_param('~ping_interval', 1000))
    hard_sync_diff = str(rospy.get_param('~hard_sync_diff', 1.0))
    min_playbackrate = str(rospy.get_param('~min_playbackrate', 0.5))
    max_playbackrate = str(rospy.get_param('~max_playbackrate', 1.5))
    autoplay = str(rospy.get_param('~autoplay', False)).lower()
    show_controls = str(rospy.get_param('~show_controls', False)).lower()

    basic_browser_data = BasicBrowserData(browser_pool_publisher, is_leader,
                                          ros_port, ros_host, url, sync_rate,
                                          frame_latency, ping_interval,
                                          hard_sync_diff, min_playbackrate,
                                          max_playbackrate, autoplay,
                                          show_controls, viewport_name)

    browser_pool = AdhocBrowserPool(viewport_name)

    rospy.Subscriber('/media_service/browser/%s' % viewport_name, AdhocMedias,
                     basic_browser_data.launch_browser)

    rospy.Subscriber('/media_service/launch_browser/%s' % viewport_name, AdhocBrowsers,
                     browser_pool.handle_ros_message)

    rospy.spin()

if __name__ == '__main__':
    main()<|MERGE_RESOLUTION|>--- conflicted
+++ resolved
@@ -57,12 +57,8 @@
             new_browser.id = 'adhoc_media_browser_%s' % self.viewport_name
             new_browser.geometry = media.geometry
             new_browser.url = url
-<<<<<<< HEAD
             msg.browsers.append(new_browser)
-=======
             rospy.loginfo("New browser URL: %s" % url)
-            msg.append(new_browser)
->>>>>>> 48b8ddf3
 
         self.publisher.publish(msg)
 
