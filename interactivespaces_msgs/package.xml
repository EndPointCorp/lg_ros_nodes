<?xml version="1.0"?>
<package>
  <name>interactivespaces_msgs</name>
<<<<<<< HEAD
  <version>1.2.7</version>
=======
  <version>1.2.8</version>
>>>>>>> 7a7e8cbf
  <description>
These messages are used by the ECSj system.
  </description>

  <maintainer email="lg@endpoint.com">End Point Liquid Galaxy Team</maintainer>

  <license>BSD</license>

  <url type="website">http://www.interactive-spaces.org/</url>

  <author>Keith Hughes</author>

  <buildtool_depend>catkin</buildtool_depend>
  <build_depend>message_generation</build_depend>
  <run_depend>message_runtime</run_depend>
</package><|MERGE_RESOLUTION|>--- conflicted
+++ resolved
@@ -1,11 +1,7 @@
 <?xml version="1.0"?>
 <package>
   <name>interactivespaces_msgs</name>
-<<<<<<< HEAD
-  <version>1.2.7</version>
-=======
   <version>1.2.8</version>
->>>>>>> 7a7e8cbf
   <description>
 These messages are used by the ECSj system.
   </description>
