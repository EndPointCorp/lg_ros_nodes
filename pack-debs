--- conflicted
+++ resolved
@@ -21,11 +21,7 @@
 cd $DEBDIR
 
 sudo rosdep init || /bin/true
-<<<<<<< HEAD
-sudo rosdep update
-=======
-rosdep update --include-eol-distros
->>>>>>> a9af1bbf
+sudo rosdep update --include-eol-distros
 sudo rosdep install -y --from-paths $SRCDIR --ignore-src \
     --rosdistro="${BUILD_ROS_DISTRO}" --os="${BUILD_OS}:${BUILD_OS_VERSION}"
 
