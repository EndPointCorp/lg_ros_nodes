#!/usr/bin/env python

import rospy
import sys

from lg_common.helpers import unpack_activity_sources
from lg_common.helpers import list_of_dicts_is_homogenous
from lg_common.helpers import rewrite_message_to_dict
from lg_common.helpers import get_message_type_from_string
from lg_common.helpers import get_nested_slot_value
from lg_activity.msg import ActivityState
from std_msgs.msg import Bool
from lg_common.helpers import write_log_to_file


class ActivitySourceNotFound(Exception):
    pass


class ActivitySourceException(Exception):
    pass


class ActivityTrackerException(Exception):
    pass


class ActivitySource:
    """
    Should be instantiated with topic, message_type and strategy

    Provides:
    - subscription to topic of activity (e.g touchscreen or spacenav)
    - storage for all messages flowing on a given topic with some memory limit
    - checking for a slot if strategy is based on single attribute lookup. The slot can be nested like: angular.x
      in geometry_msgs/Twist case this will check for Twist().angular 'x' attribute
    - minimum/maximum value for 'value' strategy - everything outside of the constraints **is** activity
      for `value` kind of strategy, a slot is needed
    - memory limit for messages storage - by default 1024000 (1MB)
        e.g. 10k geometry_msg/Twist messages = 87632 bytes
    - "is_active" method that should
     - return True/False if aggregated list of events (from the specified topic)
     triggered the activity by applying the provided strategy type
     - erase aggregated messages upon "is_active" call
    """
    DELTA_MSG_COUNT = 5

    def __init__(self, memory_limit=1024000,
                 topic=None, message_type=None,
                 strategy=None, slot=None,
                 value_min=None, debug=None,
                 value_max=None, callback=None):
        self._check_init_args(topic, message_type, strategy, callback,
                              value_min, value_max, slot)
        self.message_type = message_type
        self.callback = callback
        self.slot = slot
        self.strategy = strategy
        self.value_min = value_min
        self.value_max = value_max
        self.debug = debug
        self.topic = topic
        self.memory_limit = memory_limit
        self.messages = []
        self.delta_msg_count = self.__class__.DELTA_MSG_COUNT

        self._initialize_subscriber()
        rospy.loginfo("Initialized ActivitySource: %s" % self)

    def _check_init_args(self, topic, message_type, strategy, callback, value_min, value_max, slot):
        if (not topic) or (not message_type) or (not strategy) or (not callback):
            msg = "Could not initialize ActivitySource: topic=%s, message_type=%s, strategy=%s, callback=%s" % \
                (topic, message_type, strategy, callback)
            rospy.logerr(msg)
            raise ActivitySourceException(msg)

        if (type(topic) != str) or (type(message_type) != str):
            msg = "Topic and message type should be strings"
            rospy.logerr(msg)
            raise ActivitySourceException(msg)

        if strategy == 'value':
            """
            For 'value' strategy we need to provide a lot of data
            """
            if value_min and value_max and slot:
                rospy.loginfo("Registering activity source with min=%s, max=%s and msg attribute=%s" %
                              (value_min, value_max, slot))
            else:
                msg = "Could not initialize 'value' stragegy for ActivitySource. All attrs are needed (min=%s, max=%s and msg attribute=%s)" % \
                    (value_min, value_max, slot)
                rospy.logerr(msg)
                raise ActivitySourceException(msg)

    def __str__(self):
        string_representation = "<ActivitySource: slot: %s, strategy: %s, value_min:%s, value_max:%s on topic %s>" % \
            (self.slot, self.strategy, self.value_min, self.value_max, self.topic)
        return string_representation

    def __repr__(self):
        string_representation = "<ActivitySource: slot: %s, strategy: %s, value_min:%s, value_max:%s on topic %s>" % \
            (self.slot, self.strategy, self.value_min, self.value_max, self.topic)
        return string_representation

    def _initialize_subscriber(self):
        """
        Performes a dirty python stuff to subscribe to a topic using
        message type provided with a string in '<module>/<msg>' format
        """
        try:
            message_type_final = get_message_type_from_string(self.message_type)
        except Exception, e:
            msg = "Could not import module because: %s" % (e)
            rospy.logerr(msg)
            raise ActivitySourceException

        rospy.loginfo("ActivitySource is going to subscribe topic: %s with message_type: %s" % (self.topic, message_type_final))
        self.subscriber = rospy.Subscriber(self.topic, message_type_final, self._aggregate_message)

    def _aggregate_message(self, message):
        """
        Check for memory limits, deserialize message to python dict, append message.
        """
        while sys.getsizeof(self.messages) >= self.memory_limit:
            rospy.logwarn("%s activity source memory limit reached (%s) - discarding oldest message" % (self.topic, self.memory_limit))
            if len(self.messages) <= 1:
                rospy.logwarn("Too small of a memory limit set... Ignoring")
                break
            del self.messages[0]

        self._deserialize_and_append(message)
        self.is_active()

    def _get_slot_value_from_message(self, message):
        """
        For every strategy, if 'slot' is specified, it can be nested e.g.:
            linear:
                x: 0.0
                y: 0.0
                z: 0.0
            angular:
                x: 0.0
                y: 0.0
                z: 0.0

        User can specify slot like 'linear.x' and this method is responsible for retrieving it
        and returning as a dictionary e.g. {'linear.x': 'some_value'}
        """

<<<<<<< HEAD
        slot_tree = self.slot.split('.')

        deserialized_msg = message
        for slot_number in xrange(len(slot_tree)):
            deserialized_msg = getattr(deserialized_msg, slot_tree[slot_number])

        return {self.slot: deserialized_msg}
=======
        return get_nested_slot_value(self.slot, message)
>>>>>>> 75386409

    def _deserialize_and_append(self, message):
        """
        Takes all message slots and turns the message into a dict.
        If single slot was provided than we're using only the provided one
        """

        deserialized_msg = {}

        if self.slot:
            deserialized_msg = self._get_slot_value_from_message(message)
        else:
            deserialized_msg = rewrite_message_to_dict(message)

        self.messages.append(deserialized_msg)

    def _messages_met_value_constraints(self):
        for message in self.messages:
            value = message.values()[0]
            if value >= self.value_min and value <= self.value_max:
                return False
        return True

    def is_active(self):
        """
        Apply strategy to self.messages:
            - delta - compares messages
            - value - checks for specific value
            - activity - checks for any messages flowing on a topic

        Once state is asserted then call ActivityTracker to let him know
        what's the state of the source

        This method can be called from 'self' as well as from the outside of self
        """
        if self.strategy == 'delta':
            self._is_delta_active()
        elif self.strategy == 'value':
            self._is_value_active()
        elif self.strategy == 'activity':
            self._is_activity_active()
        else:
            rospy.logerr("Unknown strategy: %s for activity on topic %s" % (self.strategy, self.topic))

    def _is_delta_active(self):
        if len(self.messages) < self.delta_msg_count:
            rospy.logdebug("Not enough messages (minimum of 5) for 'delta' strategy")
            return

        if list_of_dicts_is_homogenous(self.messages):
            self.messages = self.messages[-self.delta_msg_count + 1:]
            self.callback(self.topic, state=False, strategy='delta')
            if self.debug:
                write_log_to_file('false delta')
            return False  # if list if homogenous than there was no activity
        else:
            self.messages = self.messages[-self.delta_msg_count + 1:]
            self.callback(self.topic, state=True, strategy='delta')
            if self.debug:
                write_log_to_file('true delta')
            return True  # if list is not homogenous than there was activity

    def _is_value_active(self):
        if len(self.messages) < 1:
            rospy.loginfo("Not enough messages (minimum of 1) for 'value' strategy")
            return

        if self._messages_met_value_constraints():
            self.messages = []
            self.callback(self.topic, state=False, strategy='value')
            return False  # messages met the constraints
        else:
            self.messages = []
            self.callback(self.topic, state=True, strategy='value')
            return True  # messages didnt meet the constraints

    def _is_activity_active(self):
        if len(self.messages) > 0:
            self.messages = []
            self.callback(self.topic, state=True, strategy='activity')
            return True
        else:
            self.callback(self.topic, state=False, strategy='activity')
            return False


class ActivitySourceDetector:
    """
    Provides a getter for a dictionary of topics, messages and strategies e.g.:
    example source:

    source = { "topic": "/touchscreen/touch",
               "message_type": "interactivespaces_msgs/String",
               "strategy": "activity",
               "slot": None,
               "value_min": None,
               "value_max": None
             }
    """
    def __init__(self, sources_string):
        self.sources = unpack_activity_sources(sources_string)
        rospy.loginfo("Initialized ActivitySourceDetector: %s" % self)

    def __str__(self):
        string_representation = "<ActivitySourceDetector: sources: %s" % self.sources
        return string_representation

    def __repr__(self):
        string_representation = "<ActivitySourceDetector: sources: %s" % self.sources
        return string_representation

    def get_sources(self):
        return self.sources

    def get_source(self, topic):
        """
        Returns single source by topic name
        """
        try:
            source = [source for source in self.sources if source['topic'] == topic]
            return source[0]
        except KeyError, e:
            msg = "Could not find source %s" % s
            rospy.logerr(msg)
            raise ActivitySourceNotFound(msg)


class ActivityTracker:
    """
    Provides callback that should be passed to ActivitySources.

    Each ActivitySource will call the callback upon the activity
    coming on a topic that the ActivitySource is watching.

    Provides a topic /activity/active and emits a active: True|False message
    depending on the activity state change

    Keeps the state of activity. State should be 'active: true' by default

    Provides service for checking the activity state

    """

    def __init__(self, publisher=None, timeout=10, sources=None, debug=None):
        if (not publisher) or (not timeout) or (not sources):
            msg = "Activity tracker initialized without one of the params: pub=%s, timeout=%s, sources=%s" % \
                (publisher, timeout, sources)
            rospy.logerr(msg)
            raise ActivityTrackerException

        self.active = True
        self.initialized_sources = []
        self.activity_states = {}
        self.debug = debug
        self.timeout = timeout
        if not self.timeout:
            msg = "You must specify inactivity timeout"
            rospy.logerr(msg)
            raise ActivityTrackerException(msg)
        self.sources = sources
        self.publisher = publisher
        self.publisher.publish(Bool(data=True))  # init the state with True (active)
        self._validate_sources()
        self._init_activity_sources()
        rospy.loginfo("Initialized ActivityTracker: %s" % self)

    def __str__(self):
        string_representation = "<ActivityTracker: sources: %s, initialized_sources: %s, timeout: %s, publisher: %s" % \
            (self.sources, self.initialized_sources, self.timeout, self.publisher)
        return string_representation

    def __repr__(self):
        string_representation = "<ActivityTracker: sources: %s, initialized_sources: %s, timeout: %s, publisher: %s" % \
            (self.sources, self.initialized_sources, self.timeout, self.publisher)
        return string_representation

    def tick(self, topic_name, state):
        """
        Tick should be passed to ActivitySource.
        """
        pass

    def activity_callback(self, topic_name=None, state=True, strategy=None):
        """
        ActivitySource uses this callback to set it's state in ActivityTracker

        ActivityTracker keeps state for all ActivitySources with timestamps.

        If all states turned False (inactive) with respect to self.timeout then message is emitted

        If all states turned True (active) then proper message is emitted
        """
        if topic_name not in self.activity_states:
            self.activity_states[topic_name] = {"state": state, "time": rospy.get_time()}

        try:
            try:
                write_log_to_file('activity_callback')
                if self.activity_states[topic_name]['state'] == state and strategy != 'activity':
                    write_log_to_file('state didnt change')
                    rospy.logdebug("State of %s didnt change" % topic_name)
                else:
                    self.activity_states[topic_name] = {"state": state, "time": rospy.get_time()}
                    write_log_to_file('state changed to %s at %s' % (self.activity_states[topic_name]["state"], self.activity_states[topic_name]["time"]))
                    rospy.loginfo("Topic name: %s state changed to %s" % (topic_name, state))
            except KeyError:
                write_log_to_file('key error...')
                write_log_to_file('activity states is %s' % str(self.activity_states))
                rospy.loginfo("Initializing topic name state: %s" % topic_name)
                self.activity_states[topic_name] = {"state": state, "time": rospy.get_time()}

            self._check_states()
            return True
        except Exception, e:
            write_log_to_file('outer error... %s' % e)
            rospy.logerr("activity_callback for %s failed because %s" % (topic_name, e))
            return False

    def _source_has_been_inactive(self, source):
        """
        Checks whether source was inactive for more seconds than self.timeout
        Accepts source state dict eg.:
        {"state": True, "time": <unix timestamp> }
        """
        now = rospy.get_time()
        if ((now - source['time']) >= self.timeout):
            return True
        else:
            return False

    def _source_become_active(self, source):
        """
        Checks whether source become active less then self.timeout
        Accepts source state dict eg.:
        {"state": True, "time": <unix timestamp> }
        """
        now = rospy.get_time()
        if ((now - source['time']) <= self.timeout):
            return True
        else:
            return False

    def _check_states(self):
        """
        Emits a proper activity message if all states were in False or True for
        certain period of time
        'state' == True means "active"

        1. check for activity when in inactive state (easiest and fastest)
        2. carefully check for all states


        """
        now = rospy.get_time()
        self.sources_active_within_timeout = {state_name: state for state_name, state in self.activity_states.iteritems() if (now - self.timeout) < state['time']}
        write_log_to_file('active within timeout %s difference is %f current active %s' % (str(self.sources_active_within_timeout), now - self.timeout, str(self.active)))

        if self.sources_active_within_timeout and (not self.active):
            self.active = True
            self.publisher.publish(Bool(data=True))
            rospy.loginfo("State turned from False to True because of state: %s" % self.sources_active_within_timeout)
            rospy.loginfo("States: %s" % self.activity_states)
        elif (not self.sources_active_within_timeout) and self.active:
            self.active = False
            self.publisher.publish(Bool(data=False))
            rospy.loginfo("State turned from True to False because of state: %s" % self.sources_active_within_timeout)
            rospy.loginfo("States: %s" % self.activity_states)
        else:
            rospy.logdebug("Message criteria not met. Active sources: %s, state: %s, activity_states: %s" % (self.sources_active_within_timeout, self.active, self.activity_states))

    def _init_activity_sources(self):
        """
        Turns activity source dictionaries into ActivitySources objects and
        initializes them by adding their state to self.activity_states and
        providing a self.activity_callback for them

        """
        for source in self.sources:
            act = ActivitySource(
                topic=source['topic'], message_type=source['message_type'],
                strategy=source['strategy'], slot=source['slot'],
                value_min=source['value_min'], value_max=source['value_max'],
                callback=self.activity_callback, debug=self.debug)
            self.initialized_sources.append(act)
        return True

    def _validate_sources(self):
        for source in self.sources:
            if type(source) != dict or type(self.sources) != list:
                msg = "sources argument must be a list containing ActivitySource definition dictionaries but was: %s" % self.sources
                rospy.logerr(msg)
                raise ActivitySourceException

    def _get_state(self, header=None):
        """
        Should return boolean activity state based on timeout and sources states
        Used mainly for Service for debugging purposes
        """
        activity_states_list = []

        for state_name, state_data in self.activity_states.iteritems():
            a = ActivityState(topic=state_name,
                              state=state_data['state'],
                              timestamp=state_data['time'])

            activity_states_list.append(a)

        return activity_states_list

<<<<<<< HEAD
    def poll_activities(self):
        for source in self.initialized_sources:
            source.is_active()
        self._check_states()
=======
    def _sleep_between_checks(self):
        # rospy.sleep(self.timeout)
        pass
>>>>>>> 75386409
<|MERGE_RESOLUTION|>--- conflicted
+++ resolved
@@ -147,17 +147,7 @@
         and returning as a dictionary e.g. {'linear.x': 'some_value'}
         """
 
-<<<<<<< HEAD
-        slot_tree = self.slot.split('.')
-
-        deserialized_msg = message
-        for slot_number in xrange(len(slot_tree)):
-            deserialized_msg = getattr(deserialized_msg, slot_tree[slot_number])
-
-        return {self.slot: deserialized_msg}
-=======
         return get_nested_slot_value(self.slot, message)
->>>>>>> 75386409
 
     def _deserialize_and_append(self, message):
         """
@@ -467,13 +457,11 @@
 
         return activity_states_list
 
-<<<<<<< HEAD
     def poll_activities(self):
         for source in self.initialized_sources:
             source.is_active()
         self._check_states()
-=======
+
     def _sleep_between_checks(self):
         # rospy.sleep(self.timeout)
-        pass
->>>>>>> 75386409
+        pass