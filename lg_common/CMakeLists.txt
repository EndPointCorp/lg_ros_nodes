--- conflicted
+++ resolved
@@ -30,15 +30,12 @@
   scripts/dev_webserver.py
   scripts/static_browser.py
   scripts/adhoc_browser.py
-<<<<<<< HEAD
   scripts/state_setter.py
-=======
   scripts/touchscreen.py
   scripts/dev_webserver
   scripts/static_browser
   scripts/adhoc_browser
   scripts/touchscreen
->>>>>>> c7424420
   DESTINATION ${CATKIN_PACKAGE_BIN_DESTINATION}
 )
 
