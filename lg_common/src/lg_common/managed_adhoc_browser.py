#!/usr/bin/env python

import rospy
import commands

from lg_common import ManagedBrowser
from lg_common.msg import WindowGeometry
from lg_common.msg import ApplicationState
from lg_common.msg import ApplicationState
from lg_common.msg import AdhocBrowser, AdhocBrowsers


class ManagedAdhocBrowser(ManagedBrowser):

<<<<<<< HEAD
    def __init__(self, geometry=None, log_level=0, command_line_args=[],
                 extensions=[], binary='/usr/bin/google-chrome',
                 user_agent=None, slug=None, url=None):

=======
    def __init__(self, geometry=None, log_level=0, slug=None, url=None):
>>>>>>> 48b8ddf3
        self.slug = slug
        self.url = url
        self.geometry = geometry
        self.log_level = log_level

        super(ManagedAdhocBrowser, self).__init__(
            slug=slug,
            url=url,
            geometry=geometry,
            user_agent=user_agent,
            command_line_args=command_line_args,
            extensions=extensions,
            binary=binary,
            log_level=log_level,
            kiosk=True)

    def __str__(self):
        return "<slug: %s, URL: %s, x: %s, y: %s, offset_x: %s, offset_y: %s>" % (self.slug,
                                                                                  self.url,
                                                                                  self.geometry.width,
                                                                                  self.geometry.height,
                                                                                  self.geometry.x,
                                                                                  self.geometry.y)

    def __repr__(self):
        return "<slug: %s, URL: %s, x: %s, y: %s, offset_x: %s, offset_y: %s>" % (self.slug,
                                                                                  self.url,
                                                                                  self.geometry.width,
                                                                                  self.geometry.height,
                                                                                  self.geometry.x,
                                                                                  self.geometry.y)

    def update_geometry(self, geometry):
        """
        Updates the geometry and converges window with new settings
        """
        self.window.geometry = geometry
        self.window.converge()

    def update_url(self, url):
        """
        Updates URL of the browser using 'chromium-remote.py' script
        """
        try:
            cmd = 'chromium-remote.py --page-retries=10 --debug-host=localhost --debug-port={} --page-url="{}"'.format(self.debug_port, url)
            status, output = commands.getstatusoutput(cmd)
            if status == 0:
                self.url = url
                rospy.loginfo("Successfully executed URL change command (%s) for browser: %s, old_url: %s, new_url: %s" % (cmd, self.slug, self.url, url))
                return True
            else:
                rospy.logerr("URL change command: %s, returned a status code: %s and output %s" % (cmd, status, output))
                return False
        except Exception, e:
            rospy.logerr("URL change command: %s, returned a status code: %s and output %s because %s" % (cmd, status, output, e))
            return False

    def close(self):
        self.set_state(ApplicationState.STOPPED)<|MERGE_RESOLUTION|>--- conflicted
+++ resolved
@@ -11,15 +11,9 @@
 
 
 class ManagedAdhocBrowser(ManagedBrowser):
-
-<<<<<<< HEAD
     def __init__(self, geometry=None, log_level=0, command_line_args=[],
                  extensions=[], binary='/usr/bin/google-chrome',
                  user_agent=None, slug=None, url=None):
-
-=======
-    def __init__(self, geometry=None, log_level=0, slug=None, url=None):
->>>>>>> 48b8ddf3
         self.slug = slug
         self.url = url
         self.geometry = geometry
