--- conflicted
+++ resolved
@@ -75,13 +75,8 @@
         "border_width = 0",
         "size_hints_honor = false",
         "floating = true",
-<<<<<<< HEAD
         "fullscreen = false",
         "maximized = false",
-        "width = {}".format(window.geometry.width),
-        "height = {}".format(window.geometry.height),
-=======
->>>>>>> 719fa1e7
         "hidden = {}".format('false' if window.is_visible else 'true'),
         "minimized = {}".format('false' if window.is_visible else 'true'),
         "opacity = {}".format(1 if window.is_visible else 0),
@@ -202,15 +197,11 @@
     return awesome_pid
 
 def setup_environ():
-<<<<<<< HEAD
+    """Attempt to copy the environment of the window manager."""
     awesome_pid = get_awesome_pid()
     if awesome_pid is None:
         raise Exception('Could not find awesome pid')
 
-=======
-    """Attempt to copy the environment of the window manager."""
-    awesome_pid = int(subprocess.check_output(['pidof', 'x-window-manager']))
->>>>>>> 719fa1e7
     with open('/proc/{}/environ'.format(awesome_pid), 'r') as f:
         awesome_environ_raw = f.read().strip('\0')
 
