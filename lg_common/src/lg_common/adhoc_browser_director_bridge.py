--- conflicted
+++ resolved
@@ -1,9 +1,6 @@
 import rospy
 import uuid
-<<<<<<< HEAD
 import json
-=======
->>>>>>> 54014925
 
 from lg_common.msg import AdhocBrowser
 from lg_common.msg import AdhocBrowsers
@@ -148,10 +145,7 @@
         preload = False
 
         for browser in browsers:
-<<<<<<< HEAD
-=======
             # TODO (WZ) make a hash from url + geometry here
->>>>>>> 54014925
             browser_id = uuid.uuid4().hex[:8]
             browser_name = 'adhoc_browser_' + self.viewport_name + '_' + str(browser_id)
             adhoc_browser = AdhocBrowser()
