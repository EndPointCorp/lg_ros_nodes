--- conflicted
+++ resolved
@@ -123,14 +123,10 @@
         if extensions:
             for extension in extensions:
                 browser_extension = BrowserExtension()
-<<<<<<< HEAD
                 if isinstance(extension, basestring):
                     browser_extension.name = str(extension)
                 else:
                     browser_extension.name = str(extension['name'])
-=======
-                browser_extension.name = str(extension)
->>>>>>> 61ef5095
                 adhoc_browser.extensions.append(browser_extension)
 
         if allowed_urls:
