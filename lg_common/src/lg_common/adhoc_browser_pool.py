import rospy
import threading
import urllib

from lg_common import ManagedAdhocBrowser
from lg_common.msg import ApplicationState
from lg_common.msg import WindowGeometry
from lg_common.msg import AdhocBrowser, AdhocBrowsers
from lg_common.helpers import get_app_instances_to_manage
from lg_common.helpers import get_app_instances_ids
from lg_common.srv import DirectorPoolQuery
<<<<<<< HEAD
from managed_browser import DEFAULT_BINARY
=======

from urlparse import urlparse, parse_qs, parse_qsl

>>>>>>> 48b8ddf3

class AdhocBrowserPool():
    """
    Handles browser pool in self.browsers
    Dict(id => ManagedAdhocBrowser)

    Smooth transitions overview:
    - handle_ros_message creates new browsers
    - wait for ready signal (see rediness.py)
    - when new browsers ready, hide and destroy
      old browsers and show new
    """
    def __init__(self, viewport_name):
        """
        AdhocBrowserPool manages a pool of browsers on one viewport.
        self.browsers ivar keeps a dict of (id: ManagedAdhocBrowser) per viewport.
        """
<<<<<<< HEAD
        self.extensions_root = "/opt/google/chrome/extensions/"
        self.lock = threading.RLock()
=======
>>>>>>> 48b8ddf3
        self.viewport_name = viewport_name
        self._init_service()
        self.browsers = {}
        self.log_level = rospy.get_param('/logging/level', 0)
<<<<<<< HEAD
=======
        self.type_key = "adhoc"
>>>>>>> 48b8ddf3

    def process_service_request(self, req):
        """
        Callback for service requests. We always return self.browsers
        """
        rospy.logdebug("POOL %s: Received Query service" % self.viewport_name)
        return str(self.browsers)

    def _init_service(self):
        service = rospy.Service('/browser_service/{}'.format(self.viewport_name),
                                DirectorPoolQuery,
                                self.process_service_request)
        return service

    def _unpack_incoming_browsers(self, browsers):
        """
        Return dict(id: AdhocBrowser) with all AdhocBrowsers with ids as keys
        """
        return {b.id: b for b in browsers}

    def _remove_browser(self, browser_pool_id):
        """
        call .close() on browser object and cleanly delete the object
        """
        rospy.loginfo("POOL %s: Removing browser with id %s" % (self.viewport_name, browser_pool_id))
        self.browsers[browser_pool_id].close()
        del self.browsers[browser_pool_id]
        rospy.loginfo("POOL %s: state after %s removal: %s" % (self.viewport_name, browser_pool_id, self.browsers))

    def _create_browser(self, new_browser_pool_id, new_browser):
        """
        Create new browser instance with desired geometry.
        """
        geometry = WindowGeometry(x=new_browser.geometry.x,
                                  y=new_browser.geometry.y,
                                  width=new_browser.geometry.width,
                                  height=new_browser.geometry.height)

<<<<<<< HEAD
        extensions = [ self.extensions_root + extension.path for extension in new_browser.extensions ]
        command_line_args = [ cmd_arg.argument for cmd_arg in new_browser.command_line_args ]
        if new_browser.binary:
            binary = new_browser.binary
        else:
            binary = DEFAULT_BINARY

        browser_to_create = ManagedAdhocBrowser(geometry=geometry,
                                                log_level=self.log_level,
                                                slug=self.viewport_name + "_" + new_browser_pool_id,
                                                user_agent=new_browser.user_agent,
                                                extensions=extensions,
                                                command_line_args=command_line_args,
                                                binary=binary,
                                                url=new_browser.url)

        rospy.loginfo("POOL %s: Creating new browser %s with id %s" % (self.viewport_name, new_browser, new_browser_pool_id))
        browser_to_create.set_state(ApplicationState.STARTED)
        self.browsers[new_browser_pool_id] = browser_to_create
        rospy.loginfo("POOL %s: state after addition of %s: %s" % (self.viewport_name, new_browser_pool_id, self.browsers))
        return True

    def _hide_browsers(self, ids):
        """
        Hide old browsers
        """
        for browser_pool_id in ids:
            rospy.loginfo("Hiding browser with id %s" % browser_pool_id)
            self.browsers[browser_pool_id].set_state(ApplicationState.HIDDEN)

    def _destroy_browsers(self, ids):
        """
        Destroy browsers instances,
        free system resources
        """
        rospy.loginfo("POOL %s: browsers to remove = %s" % (self.viewport_name, ids))
        for browser_pool_id in ids:
            rospy.loginfo("Removing browser id %s" % browser_pool_id)
            self._remove_browser(browser_pool_id)


    def unhide_browsers(self, data):
        """
        Listen on a topic that carries following Ready type:
        -----
          scene_slug: 659f6d8d-7c40-4f2c-911b-49390ac13e5f__tvn24
          activity_type: browser
          instances: ['50220834']
        -----

        Activate browser instances mentioned in 'instances' that belong to 'scene_slug'
        and remove old browsers
        """
        if data.scene_slug == self.last_scene_slug:

            for browser_pool_id in data.instances:
                rospy.loginfo("Unhiding browser with id %s" % browser_pool_id)
                self.browsers[browser_pool_id].set_state(ApplicationState.VISIBLE)

            # For now there is no scene_slug => browsers[] tracking
            # so all the browsers who not mentioned in instances
            # treated as old and should be hided.

            old_browsers = set(self.browsers.keys()) - set(data.instances)
            self._hide_browsers(old_browsers)
            self._destroy_browsers(old_browsers)
        else:
            # That's possible if we've got new scene, before
            # the old scene was activated
            # (before the browsers for old scene become ready).
            pass

=======
        ros_instance_id = self._get_ros_instance_id(new_browser_pool_id)
        rospy.logdebug("Browser URL before ros_instance addition: %s" % new_browser.url)
        new_url = self._add_ros_instance_url_param(new_browser.url, ros_instance_id)
        rospy.logdebug("Browser URL after ros_instance addition: %s" % new_url)

        browser_to_create = ManagedAdhocBrowser(geometry=geometry,
                                                log_level=self.log_level,
                                                slug=self.viewport_name + "_" + new_browser_pool_id,
                                                url=new_url)

        browser_to_create.set_state(ApplicationState.VISIBLE)
        rospy.logdebug("POOL %s: Creating new browser %s with id %s and url %s" % (self.viewport_name, new_browser, new_browser_pool_id, new_url))
        self.browsers[new_browser_pool_id] = browser_to_create
        rospy.logdebug("POOL %s: state after addition of %s: %s" % (self.viewport_name, new_browser_pool_id, self.browsers))
        return True

    def _update_browser(self, browser_pool_id, updated_browser):
        """
        Update existing browser instance
        """
        rospy.logdebug("POOL %s: state during updating: %s" % (self.viewport_name, self.browsers))
        current_browser = self.browsers[browser_pool_id]
        rospy.logdebug("Updating browser %s to it's new state: %s" % (current_browser, updated_browser))
        future_url = updated_browser.url
        future_geometry = WindowGeometry(x=updated_browser.geometry.x,
                                         y=updated_browser.geometry.y,
                                         width=updated_browser.geometry.width,
                                         height=updated_browser.geometry.height)

        current_geometry = current_browser.geometry

        if current_browser.url != future_url:
            with self.lock:
                self._update_browser_url(browser_pool_id, current_browser, future_url)
        else:
            rospy.logdebug("POOL %s: not updating url of browser %s (old url=%s, new url=%s)" %
                           (self.viewport_name, current_browser, current_browser.url, future_url))

        with self.lock:
            geom_success = self._update_browser_geometry(browser_pool_id, current_browser, future_geometry)
            if geom_success:
                rospy.logdebug("Successfully updated browser(%s) geometry from %s to %s" % (browser_pool_id, current_geometry, future_geometry))
            else:
                rospy.logerr("Could not update geometry of browser (%s) (from %s to %s)" % (browser_pool_id, current_geometry, future_geometry))

    def _update_browser_url(self, browser_pool_id, current_browser, future_url):
        try:
            rospy.logdebug("Updating URL of browser id %s from %s to %s" % (browser_pool_id, current_browser.url, future_url))
            future_url = self._add_ros_instance_url_param(future_url, self._get_ros_instance_id(browser_pool_id))
            current_browser.update_url(future_url)
            return True
        except Exception, e:
            rospy.logerr("Could not update url of browser id %s because: %s" % (browser_pool_id, e))
            return False

    def _update_browser_geometry(self, browser_pool_id, current_browser, future_geometry):
        try:
            current_browser.update_geometry(future_geometry)
            rospy.logdebug("Updated geometry of browser id %s" % browser_pool_id)
            return True
        except Exception, e:
            rospy.logerr("Could not update geometry of browser id %s because: %s" % (browser_pool_id, e))
            return False
>>>>>>> 48b8ddf3

    def _add_ros_instance_url_param(self, url, ros_instance_name):
        """
        Accepts strings of url and ros_instance_name
        Injects ros_instance_name as a first GET argument
        Returns modified URL
        """
        url_parts = urlparse(url)

        if url_parts.query is None:
            new_q = 'ros_instance_name={}'.format(ros_instance_name)
            url_parts = url_parts._replace(query=new_q)
            return url_parts.geturl()

        get_args = parse_qs(url_parts.query)
        get_args['ros_instance_name'] = ros_instance_name

        # join args without encoding - browser will do the rest
        new_q = '&'.join((['='.join([str(item[0]), str(item[1][0])]) for item in get_args.items()]))
        url_parts = url_parts._replace(query=new_q)
        return url_parts.geturl()

    def _get_ros_instance_id(self, new_browser_pool_id):
        return "%s__%s__%s" % (self.type_key, self.viewport_name, new_browser_pool_id)

    def handle_ros_message(self, data):
        """
        - if message has no AdhocBrowser messages in the array,
        shutdown all browsers
        - if the message has AdhocBrowser messages in the array:
        -- check for an existing browser with the same id.
        --- if it exists, don't update - always create new one
        --- if no existing browser, create one.
        --- if an existing browser has an id that doesn't match the new message, then
            shut it down and remove it from the tracked instances.

        Arguments:
            data: AdhocBrowsers, which is an array of AdhocBrowser

        AdhocBrowsers
            lg_common/AdhocBrowser[] browsers
            string scene_slug

        AdhocBrowser
            string id
            string url
            string user_agent
            string binary
            lg_common/WindowGeometry geometry
            lg_common/BrowserExtension[] extensions
            lg_common/BrowserCmdArg[] command_line_args

        """


        incoming_browsers = self._unpack_incoming_browsers(data.browsers)
        incoming_browsers_ids = set(incoming_browsers.keys())  # set
        current_browsers_ids = get_app_instances_ids(self.browsers)  # set

<<<<<<< HEAD
        # create new browsers
        rospy.loginfo("POOL %s: browsers to create = %s" % (self.viewport_name, incoming_browsers_ids))
=======
        for browser_pool_id in current_browsers_ids:
            rospy.loginfo("Removing browser id %s" % browser_pool_id)
            self._remove_browser(browser_pool_id)

>>>>>>> 48b8ddf3
        for browser_pool_id in incoming_browsers_ids:
            rospy.loginfo("Creating browser with id %s" % browser_pool_id)
            self._create_browser(browser_pool_id, incoming_browsers[browser_pool_id])

<<<<<<< HEAD
        # wait for readiness signal before hide old browsers
        self.last_scene_slug = data.scene_slug

=======
>>>>>>> 48b8ddf3
        return True

# vim: tabstop=8 expandtab shiftwidth=4 softtabstop=4<|MERGE_RESOLUTION|>--- conflicted
+++ resolved
@@ -9,13 +9,9 @@
 from lg_common.helpers import get_app_instances_to_manage
 from lg_common.helpers import get_app_instances_ids
 from lg_common.srv import DirectorPoolQuery
-<<<<<<< HEAD
 from managed_browser import DEFAULT_BINARY
-=======
-
 from urlparse import urlparse, parse_qs, parse_qsl
 
->>>>>>> 48b8ddf3
 
 class AdhocBrowserPool():
     """
@@ -33,19 +29,13 @@
         AdhocBrowserPool manages a pool of browsers on one viewport.
         self.browsers ivar keeps a dict of (id: ManagedAdhocBrowser) per viewport.
         """
-<<<<<<< HEAD
         self.extensions_root = "/opt/google/chrome/extensions/"
         self.lock = threading.RLock()
-=======
->>>>>>> 48b8ddf3
         self.viewport_name = viewport_name
         self._init_service()
         self.browsers = {}
         self.log_level = rospy.get_param('/logging/level', 0)
-<<<<<<< HEAD
-=======
         self.type_key = "adhoc"
->>>>>>> 48b8ddf3
 
     def process_service_request(self, req):
         """
@@ -84,13 +74,17 @@
                                   width=new_browser.geometry.width,
                                   height=new_browser.geometry.height)
 
-<<<<<<< HEAD
         extensions = [ self.extensions_root + extension.path for extension in new_browser.extensions ]
         command_line_args = [ cmd_arg.argument for cmd_arg in new_browser.command_line_args ]
         if new_browser.binary:
             binary = new_browser.binary
         else:
             binary = DEFAULT_BINARY
+
+        ros_instance_id = self._get_ros_instance_id(new_browser_pool_id)
+        rospy.logdebug("Browser URL before ros_instance addition: %s" % new_browser.url)
+        new_url = self._add_ros_instance_url_param(new_browser.url, ros_instance_id)
+        rospy.logdebug("Browser URL after ros_instance addition: %s" % new_url)
 
         browser_to_create = ManagedAdhocBrowser(geometry=geometry,
                                                 log_level=self.log_level,
@@ -99,7 +93,7 @@
                                                 extensions=extensions,
                                                 command_line_args=command_line_args,
                                                 binary=binary,
-                                                url=new_browser.url)
+                                                url=new_url)
 
         rospy.loginfo("POOL %s: Creating new browser %s with id %s" % (self.viewport_name, new_browser, new_browser_pool_id))
         browser_to_create.set_state(ApplicationState.STARTED)
@@ -157,72 +151,6 @@
             # (before the browsers for old scene become ready).
             pass
 
-=======
-        ros_instance_id = self._get_ros_instance_id(new_browser_pool_id)
-        rospy.logdebug("Browser URL before ros_instance addition: %s" % new_browser.url)
-        new_url = self._add_ros_instance_url_param(new_browser.url, ros_instance_id)
-        rospy.logdebug("Browser URL after ros_instance addition: %s" % new_url)
-
-        browser_to_create = ManagedAdhocBrowser(geometry=geometry,
-                                                log_level=self.log_level,
-                                                slug=self.viewport_name + "_" + new_browser_pool_id,
-                                                url=new_url)
-
-        browser_to_create.set_state(ApplicationState.VISIBLE)
-        rospy.logdebug("POOL %s: Creating new browser %s with id %s and url %s" % (self.viewport_name, new_browser, new_browser_pool_id, new_url))
-        self.browsers[new_browser_pool_id] = browser_to_create
-        rospy.logdebug("POOL %s: state after addition of %s: %s" % (self.viewport_name, new_browser_pool_id, self.browsers))
-        return True
-
-    def _update_browser(self, browser_pool_id, updated_browser):
-        """
-        Update existing browser instance
-        """
-        rospy.logdebug("POOL %s: state during updating: %s" % (self.viewport_name, self.browsers))
-        current_browser = self.browsers[browser_pool_id]
-        rospy.logdebug("Updating browser %s to it's new state: %s" % (current_browser, updated_browser))
-        future_url = updated_browser.url
-        future_geometry = WindowGeometry(x=updated_browser.geometry.x,
-                                         y=updated_browser.geometry.y,
-                                         width=updated_browser.geometry.width,
-                                         height=updated_browser.geometry.height)
-
-        current_geometry = current_browser.geometry
-
-        if current_browser.url != future_url:
-            with self.lock:
-                self._update_browser_url(browser_pool_id, current_browser, future_url)
-        else:
-            rospy.logdebug("POOL %s: not updating url of browser %s (old url=%s, new url=%s)" %
-                           (self.viewport_name, current_browser, current_browser.url, future_url))
-
-        with self.lock:
-            geom_success = self._update_browser_geometry(browser_pool_id, current_browser, future_geometry)
-            if geom_success:
-                rospy.logdebug("Successfully updated browser(%s) geometry from %s to %s" % (browser_pool_id, current_geometry, future_geometry))
-            else:
-                rospy.logerr("Could not update geometry of browser (%s) (from %s to %s)" % (browser_pool_id, current_geometry, future_geometry))
-
-    def _update_browser_url(self, browser_pool_id, current_browser, future_url):
-        try:
-            rospy.logdebug("Updating URL of browser id %s from %s to %s" % (browser_pool_id, current_browser.url, future_url))
-            future_url = self._add_ros_instance_url_param(future_url, self._get_ros_instance_id(browser_pool_id))
-            current_browser.update_url(future_url)
-            return True
-        except Exception, e:
-            rospy.logerr("Could not update url of browser id %s because: %s" % (browser_pool_id, e))
-            return False
-
-    def _update_browser_geometry(self, browser_pool_id, current_browser, future_geometry):
-        try:
-            current_browser.update_geometry(future_geometry)
-            rospy.logdebug("Updated geometry of browser id %s" % browser_pool_id)
-            return True
-        except Exception, e:
-            rospy.logerr("Could not update geometry of browser id %s because: %s" % (browser_pool_id, e))
-            return False
->>>>>>> 48b8ddf3
-
     def _add_ros_instance_url_param(self, url, ros_instance_name):
         """
         Accepts strings of url and ros_instance_name
@@ -281,25 +209,19 @@
         incoming_browsers_ids = set(incoming_browsers.keys())  # set
         current_browsers_ids = get_app_instances_ids(self.browsers)  # set
 
-<<<<<<< HEAD
         # create new browsers
         rospy.loginfo("POOL %s: browsers to create = %s" % (self.viewport_name, incoming_browsers_ids))
-=======
         for browser_pool_id in current_browsers_ids:
             rospy.loginfo("Removing browser id %s" % browser_pool_id)
             self._remove_browser(browser_pool_id)
 
->>>>>>> 48b8ddf3
         for browser_pool_id in incoming_browsers_ids:
             rospy.loginfo("Creating browser with id %s" % browser_pool_id)
             self._create_browser(browser_pool_id, incoming_browsers[browser_pool_id])
 
-<<<<<<< HEAD
         # wait for readiness signal before hide old browsers
         self.last_scene_slug = data.scene_slug
 
-=======
->>>>>>> 48b8ddf3
         return True
 
 # vim: tabstop=8 expandtab shiftwidth=4 softtabstop=4