import rospy
import threading
import urllib
import re

from lg_common import ManagedAdhocBrowser
from lg_common.msg import ApplicationState
from lg_common.msg import WindowGeometry
from lg_common.msg import AdhocBrowser, AdhocBrowsers
from lg_common.helpers import get_app_instances_to_manage
from lg_common.helpers import get_app_instances_ids
from lg_common.helpers import url_compare
from lg_common.srv import DirectorPoolQuery
from managed_browser import DEFAULT_BINARY
from urlparse import urlparse, parse_qs, parse_qsl


class AdhocBrowserPool():
    """
    Handles browser pool in self.browsers
    Dict(id => ManagedAdhocBrowser)

    Smooth transitions overview:
    - handle_ros_message creates new browsers
    - wait for ready signal (see rediness.py)
    - when new browsers ready, hide and destroy
      old browsers and show new
    """
    def __init__(self, viewport_name):
        """
        AdhocBrowserPool manages a pool of browsers on one viewport.
        self.browsers ivar keeps a dict of (id: ManagedAdhocBrowser) per viewport.
        """
<<<<<<< HEAD
        self.extensions_root = "/opt/google/chrome/extensions/"
        self.lock = threading.RLock()
=======
        self.lock = threading.Lock()
>>>>>>> f11a8440
        self.viewport_name = viewport_name
        self._init_service()
        self.browsers = {}
        self.log_level = rospy.get_param('/logging/level', 0)
        self.type_key = "adhoc"

    def process_service_request(self, req):
        """
        Callback for service requests. We always return self.browsers
        """
        with self.lock:
            rospy.loginfo("POOL %s: Received Query service" % self.viewport_name)
            return str(self.browsers)

    def _init_service(self):
        service = rospy.Service('/browser_service/{}'.format(self.viewport_name),
                                DirectorPoolQuery,
                                self.process_service_request)
        return service

    def _unpack_incoming_browsers(self, browsers):
        """
        Return dict(id: AdhocBrowser) with all AdhocBrowsers with ids as keys
        """
        return {b.id: b for b in browsers}

    def _partition_existing_browser_ids(self, incoming_browsers):
        """
        Determine which incoming browsers are already being shown.
        """
        # Strip the downstream ros_instance_name query addition.
        existing_urls = [re.sub(r'[&?]ros_instance_name=[^&]*', '', b.url) for b in self.browsers.values()]

        def browser_exists(browser):
            for url in existing_urls:
                if url_compare(url, browser.url):
                    return True
            return False

        existing_ids = [b.id for b in incoming_browsers if browser_exists(b)]
        fresh_ids = [b.id for b in incoming_browsers if not browser_exists(b)]

        return existing_ids, fresh_ids

    def _remove_browser(self, browser_pool_id):
        """
        call .close() on browser object and cleanly delete the object
        """
        rospy.loginfo("POOL %s: Removing browser with id %s" % (self.viewport_name, browser_pool_id))
        self.browsers[browser_pool_id].close()
        del self.browsers[browser_pool_id]
        rospy.loginfo("POOL %s: state after %s removal: %s" % (self.viewport_name, browser_pool_id, self.browsers))

    def _filter_command_line_args(self, command_line_args):
        """
        Remove/escape dangerous command_line_args
        """
        result = []
        for arg in command_line_args:
            if ';' in arg:
                rospy.logerror("There is ';' in command line arguments for adhock browser")
                return []

            if 'enable-arc' in arg or 'enable-nacl' in arg:
                rospy.logerror("Unsupported command line arg %s" % arg)
                return []

            result.append(arg)

        return result

    def _create_browser(self, new_browser_pool_id, new_browser):
        """
        Create new browser instance with desired geometry.
        """
        geometry = WindowGeometry(x=new_browser.geometry.x,
                                  y=new_browser.geometry.y,
                                  width=new_browser.geometry.width,
                                  height=new_browser.geometry.height)

        extensions = [ self.extensions_root + extension.path for extension in new_browser.extensions ]
        command_line_args = [ cmd_arg.argument for cmd_arg in new_browser.command_line_args ]
        command_line_args = self._filter_command_line_args(command_line_args)
        if new_browser.binary:
            binary = new_browser.binary
        else:
            binary = DEFAULT_BINARY

        ros_instance_id = self._get_ros_instance_id(new_browser_pool_id)
        rospy.loginfo("Browser URL before ros_instance addition: %s" % new_browser.url)
        new_url = self._add_ros_instance_url_param(new_browser.url, ros_instance_id)
        rospy.loginfo("Browser URL after ros_instance addition: %s" % new_url)

        browser_to_create = ManagedAdhocBrowser(geometry=geometry,
                                                log_level=self.log_level,
                                                slug=self.viewport_name + "_" + new_browser_pool_id,
                                                user_agent=new_browser.user_agent,
                                                extensions=extensions,
                                                command_line_args=command_line_args,
                                                binary=binary,
                                                url=new_url,
                                                enable_audio=new_browser.enable_audio
                                               )

        rospy.loginfo("POOL %s: Creating new browser %s with id %s" % (self.viewport_name, new_browser, new_browser_pool_id))
        browser_to_create.set_state(ApplicationState.STARTED)
        self.browsers[new_browser_pool_id] = browser_to_create
        rospy.loginfo("POOL %s: state after addition of %s: %s" % (self.viewport_name, new_browser_pool_id, self.browsers))
        return True

    def _hide_browsers(self, ids):
        """
        Hide old browsers
        """
        for browser_pool_id in ids:
            rospy.loginfo("Hiding browser with id %s" % browser_pool_id)
            self.browsers[browser_pool_id].set_state(ApplicationState.HIDDEN)

    def _destroy_browsers(self, ids):
        """
        Destroy browsers instances,
        free system resources
        """
        rospy.loginfo("POOL %s: browsers to remove = %s" % (self.viewport_name, ids))
        for browser_pool_id in ids:
            rospy.loginfo("Removing browser id %s" % browser_pool_id)
            self._remove_browser(browser_pool_id)


    def unhide_browsers(self, data):
        """
        Listen on a topic that carries following Ready type:
        -----
          scene_slug: 659f6d8d-7c40-4f2c-911b-49390ac13e5f__tvn24
          activity_type: browser
          instances: ['50220834']
        -----

        Activate browser instances mentioned in 'instances' that belong to 'scene_slug'
        and remove old browsers
        """
        if data.scene_slug == self.last_scene_slug:
            for browser_pool_id in data.instances:
                rospy.loginfo("Unhiding browser with id %s (type of id: %s)" % (browser_pool_id, type(browser_pool_id)))
                rospy.loginfo("State of the pool before set visible: %s" % self.browsers)
                try:
                    self.browsers[browser_pool_id].set_state(ApplicationState.VISIBLE)
                except KeyError:
                    rospy.loginfo("Could not remove %s from %s because of KeyError" % (browser_pool_id, self.browsers))

            # For now there is no scene_slug => browsers[] tracking
            # so all the browsers who not mentioned in instances
            # treated as old and should be hided.

<<<<<<< HEAD
            old_browsers = set(self.browsers.keys()) - set(data.instances)
            rospy.loginfo("State before hiding browsers %s is %s" % (old_browsers, self.browsers))
            self._hide_browsers(old_browsers)
            rospy.loginfo("State after hiding browsers %s is %s" % (old_browsers, self.browsers))
            self._destroy_browsers(old_browsers)
            rospy.loginfo("State after destroying browsers %s is %s" % (old_browsers, self.browsers))
        else:
            # That's possible if we've got new scene, before
            # the old scene was activated
            # (before the browsers for old scene become ready).
            #
            # to handle this sittuation properly we need to remove all old instances

            self._hide_browsers(set(self.browsers.keys()))
            self._destroy_browsers(set(self.browsers.keys()))
=======
        if current_browser.url != future_url:
            self._update_browser_url(browser_pool_id, current_browser, future_url)
        else:
            rospy.logdebug("POOL %s: not updating url of browser %s (old url=%s, new url=%s)" %
                           (self.viewport_name, current_browser, current_browser.url, future_url))

        geom_success = self._update_browser_geometry(browser_pool_id, current_browser, future_geometry)
        if geom_success:
            rospy.logdebug("Successfully updated browser(%s) geometry from %s to %s" % (browser_pool_id, current_geometry, future_geometry))
        else:
            rospy.logerr("Could not update geometry of browser (%s) (from %s to %s)" % (browser_pool_id, current_geometry, future_geometry))

    def _update_browser_url(self, browser_pool_id, current_browser, future_url):
        try:
            rospy.logdebug("Updating URL of browser id %s from %s to %s" % (browser_pool_id, current_browser.url, future_url))
            future_url = self._add_ros_instance_url_param(future_url, self._get_ros_instance_id(browser_pool_id))
            current_browser.update_url(future_url)
            return True
        except Exception, e:
            rospy.logerr("Could not update url of browser id %s because: %s" % (browser_pool_id, e))
            return False

    def _update_browser_geometry(self, browser_pool_id, current_browser, future_geometry):
        try:
            current_browser.update_geometry(future_geometry)
            rospy.logdebug("Updated geometry of browser id %s" % browser_pool_id)
            return True
        except Exception, e:
            rospy.logerr("Could not update geometry of browser id %s because: %s" % (browser_pool_id, e))
            return False
>>>>>>> f11a8440

    def _add_ros_instance_url_param(self, url, ros_instance_name):
        """
        Accepts strings of url and ros_instance_name
        Injects ros_instance_name as a first GET argument
        Returns modified URL
        """
        url_parts = urlparse(url)

        if url_parts.query is None:
            new_q = 'ros_instance_name={}'.format(ros_instance_name)
            url_parts = url_parts._replace(query=new_q)
            return url_parts.geturl()

        get_args = parse_qs(url_parts.query)
        get_args['ros_instance_name'] = [ros_instance_name]

        # join args without encoding - browser will do the rest
        new_q = '&'.join((['='.join([str(item[0]), str(item[1][0])]) for item in get_args.items()]))
        url_parts = url_parts._replace(query=new_q)
        return url_parts.geturl()

    def _get_ros_instance_id(self, new_browser_pool_id):
        # return "%s__%s__%s" % (self.type_key, self.viewport_name, new_browser_pool_id)
        return new_browser_pool_id

    def handle_ros_message(self, data):
        """
        - if message has no AdhocBrowser messages in the array,
        shutdown all browsers
        - if the message has AdhocBrowser messages in the array:
        -- check for an existing browser with the same id.
        --- if it exists, don't update - always create new one
        --- if no existing browser, create one.
        --- if an existing browser has an id that doesn't match the new message, then
            shut it down and remove it from the tracked instances.

        Arguments:
            data: AdhocBrowsers, which is an array of AdhocBrowser

        AdhocBrowsers
            lg_common/AdhocBrowser[] browsers
            string scene_slug

        AdhocBrowser
            string id
            string url
            string user_agent
            string binary
            lg_common/WindowGeometry geometry
            lg_common/BrowserExtension[] extensions
            lg_common/BrowserCmdArg[] command_line_args

        """

<<<<<<< HEAD
        # Do we wait for all browsers instance ready or not
        sync_windows = hasattr(data, 'scene_slug')
                and hasattr(data, 'sync_windows') 
                and data['sync_windows']

        incoming_browsers = self._unpack_incoming_browsers(data.browsers)

        incoming_browsers_ids = set(incoming_browsers.keys())  # set
        current_browsers_ids = get_app_instances_ids(self.browsers)  # set

        # create new browsers
        rospy.loginfo("POOL %s: browsers to create = %s" % (self.viewport_name, incoming_browsers_ids))

        for browser_pool_id in incoming_browsers_ids:
            rospy.loginfo("Creating browser with id %s" % browser_pool_id)
            self._create_browser(browser_pool_id, incoming_browsers[browser_pool_id])

        if sync_windows:
            # wait for readiness signal before hide old browsers
            self.last_scene_slug = data.scene_slug
        else:
            for browser_pool_id in incoming_browsers_ids:
                self.browsers[browser_pool_id].set_state(ApplicationState.VISIBLE)

            self._hide_browsers(current_browsers_ids)
            self._destroy_browsers(current_browsers_ids)

        return True
=======
        with self.lock:
            incoming_browsers = self._unpack_incoming_browsers(data.browsers)
            incoming_browsers_ids = set(incoming_browsers.keys())  # set
            current_browsers_ids = get_app_instances_ids(self.browsers)  # set
            existing_ids, fresh_ids = self._partition_existing_browser_ids(incoming_browsers.values())
            rospy.loginfo('existing ids: {}'.format(existing_ids))
            rospy.loginfo('fresh ids: {}'.format(fresh_ids))

            for browser_pool_id in current_browsers_ids:
                if browser_pool_id in existing_ids:
                    rospy.loginfo("Keeping existing browser id %s" % browser_pool_id)
                    continue
                rospy.loginfo("Removing browser id %s" % browser_pool_id)
                self._remove_browser(browser_pool_id)

            for browser_pool_id in fresh_ids:
                rospy.loginfo("Creating browser with id %s" % browser_pool_id)
                self._create_browser(browser_pool_id, incoming_browsers[browser_pool_id])

            return True
>>>>>>> f11a8440

# vim: tabstop=8 expandtab shiftwidth=4 softtabstop=4<|MERGE_RESOLUTION|>--- conflicted
+++ resolved
@@ -7,7 +7,6 @@
 from lg_common.msg import ApplicationState
 from lg_common.msg import WindowGeometry
 from lg_common.msg import AdhocBrowser, AdhocBrowsers
-from lg_common.helpers import get_app_instances_to_manage
 from lg_common.helpers import get_app_instances_ids
 from lg_common.helpers import url_compare
 from lg_common.srv import DirectorPoolQuery
@@ -31,12 +30,8 @@
         AdhocBrowserPool manages a pool of browsers on one viewport.
         self.browsers ivar keeps a dict of (id: ManagedAdhocBrowser) per viewport.
         """
-<<<<<<< HEAD
         self.extensions_root = "/opt/google/chrome/extensions/"
-        self.lock = threading.RLock()
-=======
         self.lock = threading.Lock()
->>>>>>> f11a8440
         self.viewport_name = viewport_name
         self._init_service()
         self.browsers = {}
@@ -191,7 +186,6 @@
             # so all the browsers who not mentioned in instances
             # treated as old and should be hided.
 
-<<<<<<< HEAD
             old_browsers = set(self.browsers.keys()) - set(data.instances)
             rospy.loginfo("State before hiding browsers %s is %s" % (old_browsers, self.browsers))
             self._hide_browsers(old_browsers)
@@ -207,18 +201,6 @@
 
             self._hide_browsers(set(self.browsers.keys()))
             self._destroy_browsers(set(self.browsers.keys()))
-=======
-        if current_browser.url != future_url:
-            self._update_browser_url(browser_pool_id, current_browser, future_url)
-        else:
-            rospy.logdebug("POOL %s: not updating url of browser %s (old url=%s, new url=%s)" %
-                           (self.viewport_name, current_browser, current_browser.url, future_url))
-
-        geom_success = self._update_browser_geometry(browser_pool_id, current_browser, future_geometry)
-        if geom_success:
-            rospy.logdebug("Successfully updated browser(%s) geometry from %s to %s" % (browser_pool_id, current_geometry, future_geometry))
-        else:
-            rospy.logerr("Could not update geometry of browser (%s) (from %s to %s)" % (browser_pool_id, current_geometry, future_geometry))
 
     def _update_browser_url(self, browser_pool_id, current_browser, future_url):
         try:
@@ -238,7 +220,35 @@
         except Exception, e:
             rospy.logerr("Could not update geometry of browser id %s because: %s" % (browser_pool_id, e))
             return False
->>>>>>> f11a8440
+
+    def _update_browser(self, browser_pool_id, updated_browser):
+        """
+        Update existing browser instance
+        Accept existing browser_pool_id and incoming browser
+        """
+        rospy.logdebug("POOL %s: state during updating: %s" % (self.viewport_name, self.browsers))
+        current_browser = self.browsers[browser_pool_id]
+        rospy.logdebug("Updating browser %s to it's new state: %s" % (current_browser, updated_browser))
+        future_url = updated_browser.url
+        future_geometry = WindowGeometry(x=updated_browser.geometry.x,
+                                         y=updated_browser.geometry.y,
+                                         width=updated_browser.geometry.width,
+                                         height=updated_browser.geometry.height)
+
+        current_geometry = current_browser.geometry
+
+        if current_browser.url != future_url:
+            self._update_browser_url(browser_pool_id, current_browser, future_url)
+        else:
+            rospy.logdebug("POOL %s: not updating url of browser %s (old url=%s, new url=%s)" %
+                           (self.viewport_name, current_browser, current_browser.url, future_url))
+
+        geom_success = self._update_browser_geometry(browser_pool_id, current_browser, future_geometry)
+
+        if geom_success:
+            rospy.logdebug("Successfully updated browser(%s) geometry from %s to %s" % (browser_pool_id, current_geometry, future_geometry))
+        else:
+            rospy.logerr("Could not update geometry of browser (%s) (from %s to %s)" % (browser_pool_id, current_geometry, future_geometry))
 
     def _add_ros_instance_url_param(self, url, ros_instance_name):
         """
@@ -294,56 +304,77 @@
 
         """
 
-<<<<<<< HEAD
         # Do we wait for all browsers instance ready or not
-        sync_windows = hasattr(data, 'scene_slug')
-                and hasattr(data, 'sync_windows') 
-                and data['sync_windows']
-
-        incoming_browsers = self._unpack_incoming_browsers(data.browsers)
-
-        incoming_browsers_ids = set(incoming_browsers.keys())  # set
-        current_browsers_ids = get_app_instances_ids(self.browsers)  # set
-
-        # create new browsers
-        rospy.loginfo("POOL %s: browsers to create = %s" % (self.viewport_name, incoming_browsers_ids))
-
-        for browser_pool_id in incoming_browsers_ids:
-            rospy.loginfo("Creating browser with id %s" % browser_pool_id)
-            self._create_browser(browser_pool_id, incoming_browsers[browser_pool_id])
-
-        if sync_windows:
-            # wait for readiness signal before hide old browsers
+
+
+        with self.lock:
+            # keep the last scene slug for case when
+            # someone decides to send a message with preload set to true
+            # to be able to differentiate between previous
+            # scene and incoming scene instances
             self.last_scene_slug = data.scene_slug
-        else:
-            for browser_pool_id in incoming_browsers_ids:
-                self.browsers[browser_pool_id].set_state(ApplicationState.VISIBLE)
-
-            self._hide_browsers(current_browsers_ids)
-            self._destroy_browsers(current_browsers_ids)
-
-        return True
-=======
-        with self.lock:
+
+            preload_windows = hasattr(data, 'preload') and data['preload']
+
             incoming_browsers = self._unpack_incoming_browsers(data.browsers)
             incoming_browsers_ids = set(incoming_browsers.keys())  # set
             current_browsers_ids = get_app_instances_ids(self.browsers)  # set
             existing_ids, fresh_ids = self._partition_existing_browser_ids(incoming_browsers.values())
             rospy.loginfo('existing ids: {}'.format(existing_ids))
+            rospy.loginfo('current ids: {}'.format(current_browsers_ids))
             rospy.loginfo('fresh ids: {}'.format(fresh_ids))
-
-            for browser_pool_id in current_browsers_ids:
-                if browser_pool_id in existing_ids:
-                    rospy.loginfo("Keeping existing browser id %s" % browser_pool_id)
-                    continue
-                rospy.loginfo("Removing browser id %s" % browser_pool_id)
-                self._remove_browser(browser_pool_id)
-
-            for browser_pool_id in fresh_ids:
-                rospy.loginfo("Creating browser with id %s" % browser_pool_id)
-                self._create_browser(browser_pool_id, incoming_browsers[browser_pool_id])
+            rospy.loginfo('incoming browers ids: {}'.format(incoming_browsers_ids))
+
+            # if preload_windows:
+            #  - create browsers in background
+            #  - show them after they get ready
+            # if not preload_windows:
+            #  - update browsers that are available
+            #  - create browsers that are missing
+
+            if preload_windows:
+                # create browsers in background
+                # dont show them - this is handled by an external ROS node
+                # that executes `unhide_browsers` for us
+                for browser_pool_id in incoming_browsers_ids:
+                    rospy.loginfo("POOL %s: preloading browser = %s" % (self.viewport_name, browser_pool_id))
+                    # create browsers only - unhiding wil be handled externally
+                    self._create_browser(browser_pool_id, incoming_browsers[browser_pool_id])
+            else:
+                # update browsers taht are available in the pool
+                # create browsers that are missing
+                # remove redundant browsers
+
+                # iterate over incoming browsers
+                # if existing browser can be updated (extensions and cmd args are identical) then update it
+                # if existing browser can not be updated by any of incoming browsers, the destroy it and create new browser
+
+                update = [] # Ids
+                create = [] # Browsers
+                delete = [] # Ids
+
+                for incoming_browser in incoming_browsers:
+                    # check if there's a browser instance applicable for reuse
+                    for browser in self.browsers.values():
+                        if browser_applicable_for_reuse(browser, incoming_browser) and not browser.id in update:
+                            # update browser URL and geometry
+                            update.append(browser.id)
+                            self._update_browser(browser.id, incoming_browser)
+                            break
+
+                    # if there are no applicable browsers in the pool - create one
+                    create.append(incoming_browser)
+
+                # all browsers that could not be updated need to be deleted
+                delete = set(self.browsers.keys()) - set(update)
+                self._destroy_browsers(delete)
+
+                for browser_instance in create:
+                    self._create_browser(browser_instance.id, browser_instance)
+
+                for browser_instance in create:
+                    self.browsers[browser_instance.id].set_state(ApplicationState.VISIBLE)
 
             return True
->>>>>>> f11a8440
 
 # vim: tabstop=8 expandtab shiftwidth=4 softtabstop=4