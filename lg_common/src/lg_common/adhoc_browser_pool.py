import rospy
import threading
import urllib

from lg_common import ManagedAdhocBrowser
from lg_common.msg import ApplicationState
from lg_common.msg import WindowGeometry
from lg_common.msg import AdhocBrowser, AdhocBrowsers
from lg_common.helpers import get_app_instances_to_manage
from lg_common.helpers import get_app_instances_ids
from lg_common.srv import DirectorPoolQuery

<<<<<<< HEAD
=======
from urlparse import urlparse, parse_qs

>>>>>>> c5bd7e4f

class AdhocBrowserPool():
    """
    Handles browser pool in self.browsers
    Dict(id => ManagedAdhocBrowser)
    """
    def __init__(self, viewport_name):
        """
        AdhocBrowserPool manages a pool of browsers on one viewport.
        self.browsers ivar keeps a dict of (id: ManagedAdhocBrowser) per viewport.
        """
        self.lock = threading.RLock()
        self.viewport_name = viewport_name
        self._init_service()
        self.browsers = {}
<<<<<<< HEAD
        self.log_level = rospy.get_param('/logging/level', 0)
=======
        self.type_key = "adhoc"
>>>>>>> c5bd7e4f

    def process_service_request(self, req):
        """
        Callback for service requests. We always return self.browsers
        """
        rospy.loginfo("POOL %s: Received Query service" % self.viewport_name)
        return str(self.browsers)

    def _init_service(self):
        service = rospy.Service('/browser_service/{}'.format(self.viewport_name),
                                DirectorPoolQuery,
                                self.process_service_request)
        return service

    def _unpack_incoming_browsers(self, browsers):
        """
        Return dict(id: AdhocBrowser) with all AdhocBrowsers with ids as keys
        """
        return {b.id: b for b in browsers}

    def _remove_browser(self, browser_pool_id):
        """
        call .close() on browser object and cleanly delete the object
        """
        rospy.loginfo("POOL %s: Removing browser with id %s" % (self.viewport_name, browser_pool_id))
        with self.lock:
            self.browsers[browser_pool_id].close()
            del self.browsers[browser_pool_id]
            rospy.loginfo("POOL %s: state after %s removal: %s" % (self.viewport_name, browser_pool_id, self.browsers))

    def _create_browser(self, new_browser_pool_id, new_browser):
        """
        Create new browser instance with desired geometry.
        """
        geometry = WindowGeometry(x=new_browser.geometry.x,
                                  y=new_browser.geometry.y,
                                  width=new_browser.geometry.width,
                                  height=new_browser.geometry.height)

        ros_instance_id = self._get_ros_instance_id(new_browser_pool_id)
        new_url = self._add_ros_instace_url_param(new_browser.url, ros_instance_id)

        browser_to_create = ManagedAdhocBrowser(geometry=geometry,
<<<<<<< HEAD
                                                log_level=self.log_level,
                                                slug=self.viewport_name + "_" + new_browser_pool_id,
                                                url=new_browser.url)
=======
                                                slug=new_browser_pool_id,
                                                url=new_url)
>>>>>>> c5bd7e4f

        browser_to_create.set_state(ApplicationState.VISIBLE)
        rospy.loginfo("POOL %s: Creating new browser %s with id %s" % (self.viewport_name, new_browser, new_browser_pool_id))
        self.browsers[new_browser_pool_id] = browser_to_create
        rospy.loginfo("POOL %s: state after addition of %s: %s" % (self.viewport_name, new_browser_pool_id, self.browsers))
        return True

    def _update_browser(self, browser_pool_id, updated_browser):
        """
        Update existing browser instance
        """
        rospy.loginfo("POOL %s: state during updating: %s" % (self.viewport_name, self.browsers))
        current_browser = self.browsers[browser_pool_id]
        rospy.loginfo("Updating browser %s to it's new state: %s" % (current_browser, updated_browser))
        future_url = updated_browser.url
        future_geometry = WindowGeometry(x=updated_browser.geometry.x,
                                         y=updated_browser.geometry.y,
                                         width=updated_browser.geometry.width,
                                         height=updated_browser.geometry.height)

        current_geometry = current_browser.geometry

        if current_browser.url != future_url:
            with self.lock:
                self._update_browser_url(browser_pool_id, current_browser, future_url)
        else:
            rospy.loginfo("POOL %s: not updating url of browser %s (old url=%s, new url=%s)" %
                          (self.viewport_name, current_browser, current_browser.url, future_url))

        with self.lock:
            geom_success = self._update_browser_geometry(browser_pool_id, current_browser, future_geometry)
            if geom_success:
                rospy.loginfo("Successfully updated browser(%s) geometry from %s to %s" % (browser_pool_id, current_geometry, future_geometry))
            else:
                rospy.logerr("Could not update geometry of browser (%s) (from %s to %s)" % (browser_pool_id, current_geometry, future_geometry))

    def _update_browser_url(self, browser_pool_id, current_browser, future_url):
        try:
            rospy.loginfo("Updating URL of browser id %s from %s to %s" % (browser_pool_id, current_browser.url, future_url))
            future_url = self._add_ros_instace_url_param(future_url, self._get_ros_instance_id(browser_pool_id))
            current_browser.update_url(future_url)
            return True
        except Exception, e:
            rospy.logerr("Could not update url of browser id %s because: %s" % (browser_pool_id, e))
            return False

    def _update_browser_geometry(self, browser_pool_id, current_browser, future_geometry):
        try:
            current_browser.update_geometry(future_geometry)
            rospy.loginfo("Updated geometry of browser id %s" % browser_pool_id)
            return True
        except Exception, e:
            rospy.logerr("Could not update geometry of browser id %s because: %s" % (browser_pool_id, e))
            return False

<<<<<<< HEAD
=======
    def _add_ros_instace_url_param(self, url, ros_instance_name):
        url_parts = urlparse(url)

        if url_parts.query is None:
            new_q = 'ros_instance_name={}'.format(ros_instance_name)
            url_parts = url_parts._replace(query = new_q)
            return url_parts.geturl()

        get_args = parse_qs(url_parts.query)
        get_args['ros_instance_name'] = ros_instance_name

        new_q = urllib.urlencode(get_args)
        url_parts = url_parts._replace(query = new_q)
        return url_parts.geturl()

    def _get_ros_instance_id(self, new_browser_pool_id):
        return "%s__%s__%s" % (self.type_key, self.viewport_name, new_browser_pool_id)

>>>>>>> c5bd7e4f
    def handle_ros_message(self, data):
        """
        - if message has no AdhocBrowser messages in the array,
        shutdown all browsers
        - if the message has AdhocBrowser messages in the array:
        -- check for an existing browser with the same id.
        --- if it exists, update the url and geometry.
        --- if no existing browser, create one.
        --- if an existing browser has an id that doesn't match the new message, then
            shut it down and remove it from the tracked instances.

        Arguments:
            data: AdhocBrowsers, which is an array of AdhocBrowser

        """

        incoming_browsers = self._unpack_incoming_browsers(data.browsers)
        incoming_browsers_ids = set(incoming_browsers.keys())  # set
        current_browsers_ids = get_app_instances_ids(self.browsers)  # set

        # remove
        browsers_to_remove = get_app_instances_to_manage(current_browsers_ids,
                                                         incoming_browsers_ids,
                                                         manage_action='remove')

        rospy.loginfo("POOL %s: browsers to remove = %s" % (self.viewport_name, browsers_to_remove))
        for browser_pool_id in browsers_to_remove:
            rospy.loginfo("Removing browser id %s" % browser_pool_id)
            self._remove_browser(browser_pool_id)

        # create
        browsers_to_create = get_app_instances_to_manage(current_browsers_ids,
                                                         incoming_browsers_ids,
                                                         manage_action='create')

        rospy.loginfo("POOL %s: browsers to create = %s" % (self.viewport_name, browsers_to_create))
        for browser_pool_id in browsers_to_create:
            rospy.loginfo("Creating browser with id %s" % browser_pool_id)
            self._create_browser(browser_pool_id, incoming_browsers[browser_pool_id])

        # update
        browsers_to_update = get_app_instances_to_manage(current_browsers_ids,
                                                         incoming_browsers_ids,
                                                         manage_action='update')

        rospy.loginfo("POOL %s: browsers to update = %s" % (self.viewport_name, browsers_to_update))
        for browser_pool_id in browsers_to_update:
            rospy.loginfo("Updating browser with id %s" % browser_pool_id)
            self._update_browser(browser_pool_id, incoming_browsers[browser_pool_id])

        return True

# vim: tabstop=8 expandtab shiftwidth=4 softtabstop=4<|MERGE_RESOLUTION|>--- conflicted
+++ resolved
@@ -10,11 +10,8 @@
 from lg_common.helpers import get_app_instances_ids
 from lg_common.srv import DirectorPoolQuery
 
-<<<<<<< HEAD
-=======
 from urlparse import urlparse, parse_qs
 
->>>>>>> c5bd7e4f
 
 class AdhocBrowserPool():
     """
@@ -30,11 +27,8 @@
         self.viewport_name = viewport_name
         self._init_service()
         self.browsers = {}
-<<<<<<< HEAD
         self.log_level = rospy.get_param('/logging/level', 0)
-=======
         self.type_key = "adhoc"
->>>>>>> c5bd7e4f
 
     def process_service_request(self, req):
         """
@@ -78,14 +72,9 @@
         new_url = self._add_ros_instace_url_param(new_browser.url, ros_instance_id)
 
         browser_to_create = ManagedAdhocBrowser(geometry=geometry,
-<<<<<<< HEAD
                                                 log_level=self.log_level,
                                                 slug=self.viewport_name + "_" + new_browser_pool_id,
-                                                url=new_browser.url)
-=======
-                                                slug=new_browser_pool_id,
                                                 url=new_url)
->>>>>>> c5bd7e4f
 
         browser_to_create.set_state(ApplicationState.VISIBLE)
         rospy.loginfo("POOL %s: Creating new browser %s with id %s" % (self.viewport_name, new_browser, new_browser_pool_id))
@@ -141,8 +130,6 @@
             rospy.logerr("Could not update geometry of browser id %s because: %s" % (browser_pool_id, e))
             return False
 
-<<<<<<< HEAD
-=======
     def _add_ros_instace_url_param(self, url, ros_instance_name):
         url_parts = urlparse(url)
 
@@ -161,7 +148,6 @@
     def _get_ros_instance_id(self, new_browser_pool_id):
         return "%s__%s__%s" % (self.type_key, self.viewport_name, new_browser_pool_id)
 
->>>>>>> c5bd7e4f
     def handle_ros_message(self, data):
         """
         - if message has no AdhocBrowser messages in the array,
