import rospy
import subprocess
import threading
import re

<<<<<<< HEAD
from lg_common.msg import WindowGeometry
from .devilspie2 import Devilspie2
=======
from lg_msg_defs.msg import WindowGeometry
from . import awesome
>>>>>>> 657428b3


class ManagedWindow(object):
    def __init__(self, w_name=None, w_class=None, w_instance=None,
                 geometry=None, visible=True, chrome_kiosk_workaround=False):
        self.w_name = w_name
        self.w_class = w_class
        self.w_instance = w_instance
        self.geometry = geometry
        self.is_visible = visible

        self._lock = threading.RLock()
        self._manager = None

        rospy.on_shutdown(self._cleanup_manager)

    def __str__(self):
        return 'name={name}, class={cls}, instance={inst}, {w}x{h} {x},{y}'.format(
            name=self.w_name,
            cls=self.w_class,
            inst=self.w_instance,
            w=self.geometry.width if self.geometry is not None else None,
            h=self.geometry.height if self.geometry is not None else None,
            x=self.geometry.x if self.geometry is not None else None,
            y=self.geometry.y if self.geometry is not None else None,
        )

    @staticmethod
    def parse_geometry(geometry):
        """
        Parses Xorg window geometry in the form WxH[+-]X[+-]Y

        Raises ValueError if the geometry string is invalid.
        """
        m = re.match(r'^(\d+)x(\d+)([+-]\d+)([+-]\d+)$', geometry)

        if m is None:
            raise ValueError(
                'Invalid window geometry: {}'.format(geometry))

        dims = list(map(int, m.groups()))
        return WindowGeometry(width=dims[0], height=dims[1],
                              x=dims[2], y=dims[3])

    @staticmethod
    def lookup_viewport_geometry(viewport_key):
        """
        Looks up geometry for the given viewport name.

        Raises KeyError if the viewport is not configured.
        """
        param_name = '/viewport/{}'.format(viewport_key)

        if not rospy.has_param(param_name):
            raise KeyError(
                'Viewport parameter not set: {}'.format(param_name))

        viewport_value = rospy.get_param(param_name)
        return ManagedWindow.parse_geometry(viewport_value)

    @staticmethod
    def get_viewport_geometry():
        """
        Returns WindowGeometry if the private '~viewport' param is set.

        Returns None if the private '~viewport' param is not set.
        """
        viewport = rospy.get_param('~viewport', None)
        if viewport:
            return ManagedWindow.lookup_viewport_geometry(viewport)
        else:
            return None

    def set_visibility(self, visible):
        with self._lock:
            self.is_visible = visible

    def set_geometry(self, geometry):
        with self._lock:
            self.geometry = geometry

    def _cleanup_manager(self):
        if self._manager:
            self._manager.close()
            self._manager = None

    def converge(self):
        with self._lock:
            self._cleanup_manager()
            self._manager = Devilspie2(
                self.w_name,
                self.w_class,
                self.w_instance,
                self.geometry,
                self.is_visible,
            )

# vim: tabstop=8 expandtab shiftwidth=4 softtabstop=4<|MERGE_RESOLUTION|>--- conflicted
+++ resolved
@@ -3,13 +3,8 @@
 import threading
 import re
 
-<<<<<<< HEAD
-from lg_common.msg import WindowGeometry
+from lg_msg_defs.msg import WindowGeometry
 from .devilspie2 import Devilspie2
-=======
-from lg_msg_defs.msg import WindowGeometry
-from . import awesome
->>>>>>> 657428b3
 
 
 class ManagedWindow(object):
