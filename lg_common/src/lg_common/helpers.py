--- conflicted
+++ resolved
@@ -57,8 +57,6 @@
     rospy.logdebug("Generated cookie = %s after new state was set" % cookie)
     return cookie
 
-<<<<<<< HEAD
-=======
 def get_app_instances_ids(instances):
     """
     Accepts a dictionary of id: AppInstance and returns a set of keys
@@ -82,7 +80,6 @@
     else:
         rospy.logerr("No action provided for get_app_instances_to_manage")
         return False
->>>>>>> 5d3da2ff
 
 def extract_first_asset_from_director_message(message, activity_type, viewport):
     """
