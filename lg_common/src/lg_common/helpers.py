--- conflicted
+++ resolved
@@ -281,15 +281,9 @@
 
     - source string:'/proximity_sensor/distance:sensor_msgs/Range-range:value-0,2.5':
 
-<<<<<<< HEAD
     result: source = { "topic": "/touchscreen/touch",
                "message_type": "interactivespaces_msgs/GenericMessage",
                "strategy": "activity",
-=======
-    result: source = { "topic": "/proximity_sensor/distance",
-               "msg_type": "sensor_msgs/Range",
-               "strategy": "value",
->>>>>>> 75386409
                "slot": range,
                "value_min": 0,
                "value_max": 2.5
@@ -300,7 +294,7 @@
     - source string:'/proximity_sensor/distance:sensor_msgs/Range-range:average':
 
     result: source = { "topic": "/proximity_sensor/distance",
-               "msg_type": "sensor_msgs/Range",
+               "message_type": "sensor_msgs/Range",
                "strategy": "average",
                "slot": range,
                "value_min": None,
@@ -320,20 +314,11 @@
         single_source = {}
         source_fields = source_string.split(':')
 
-<<<<<<< HEAD
-            topic = source_fields[0]
-            message_type = source_fields[1].split('-')[0]
-            try:
-                slot = source_fields[1].split('-')[1]
-            except IndexError, e:
-                slot = None
-=======
         topic = source_fields[0]
         try:
-            msg_type = source_fields[1].split('-')[0]
+            message_type = source_fields[1].split('-')[0]
         except IndexError, e:
-            msg_type = source_fields[1]
->>>>>>> 75386409
+            message_type = source_fields[1]
 
         try:
             slot = source_fields[1].split('-')[1]
@@ -342,27 +327,6 @@
 
         try:
             strategy = source_fields[2].split('-')[0]
-<<<<<<< HEAD
-            try:
-                values = source_fields[2].split('-')[1]
-                value_min = values.split(',')[0]
-                value_max = values.split(',')[1]
-            except IndexError, e:
-                value_min = None
-                value_max = None
-            single_source['topic'] = topic
-            single_source['message_type'] = message_type
-            single_source['strategy'] = strategy
-            single_source['slot'] = slot
-            single_source['value_min'] = value_min
-            single_source['value_max'] = value_max
-            sources.append(single_source)
-        return sources
-    except Exception, e:
-        exception_msg = "Could not unpack activity sources string because: %s" % e
-        rospy.logerr(exception_msg)
-        raise WrongActivityDefinition(exception_msg)
-=======
         except IndexError, e:
             strategy = source_fields[2]
 
@@ -376,14 +340,13 @@
             value_min = None
             value_max = None
         single_source['topic'] = topic
-        single_source['msg_type'] = msg_type
+        single_source['message_type'] = message_type
         single_source['strategy'] = strategy
         single_source['slot'] = slot
         single_source['value_min'] = value_min
         single_source['value_max'] = value_max
         sources.append(single_source)
     return sources
->>>>>>> 75386409
 
 
 def build_source_string(topic, message_type, strategy, slot=None, value_min=None, value_max=None):
