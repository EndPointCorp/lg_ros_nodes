--- conflicted
+++ resolved
@@ -4,11 +4,8 @@
 import urllib
 import urlparse
 
-<<<<<<< HEAD
-=======
 class WrongActivityDefinition(Exception):
     pass
->>>>>>> b9e10ac6
 
 def escape_asset_url(asset_url):
     """
@@ -151,9 +148,6 @@
             rospy.logdebug("Message was not directed at activity %s on viewport %s" % (window['activity'], window['presentation_viewport']))
 
     rospy.logdebug("Returning assets: %s" % assets)
-<<<<<<< HEAD
-    return assets
-=======
     return assets
 
 def list_of_dicts_is_homogenous(dicts_list):
@@ -315,5 +309,4 @@
     module_obj = __import__('%s.msg' % module)
     globals()[module] = module_obj
     message_type_final = getattr(getattr(sys.modules[module], 'msg'), message)
-    return message_type_final
->>>>>>> b9e10ac6
+    return message_type_final