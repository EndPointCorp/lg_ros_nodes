--- conflicted
+++ resolved
@@ -24,11 +24,7 @@
   echo "deb http://packages.ros.org/ros/ubuntu ${UBUNTU_RELEASE} main" > /etc/apt/sources.list.d/ros-latest.list && \
   echo "deb http://dl.google.com/linux/chrome/deb/ stable main" > /etc/apt/sources.list.d/google-chrome.list && \
   echo "deb http://dl.google.com/linux/earth/deb/ stable main" > /etc/apt/sources.list.d/google-earth.list &&\
-<<<<<<< HEAD
-  apt-key adv --keyserver keyserver.ubuntu.com --recv-keys C1CF6E31E6BADE8868B172B4F42ED6FBAB17C654 && \
-=======
   apt-key adv --keyserver 'hkp://keyserver.ubuntu.com:80' --recv-key C1CF6E31E6BADE8868B172B4F42ED6FBAB17C654 && \
->>>>>>> e4a2dbc0
   wget --no-check-certificate -q -O /tmp/key.pub https://dl-ssl.google.com/linux/linux_signing_key.pub && apt-key add /tmp/key.pub && rm /tmp/key.pub && \
   apt-key update && \
   apt-get update && \
